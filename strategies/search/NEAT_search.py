import numpy as np
import torch

from strategies.search.strategy import Strategy
import torch.nn.functional as F


class NEAT_search(Strategy):
    def __init__(self, search_agent, net):
        super().__init__(search_agent)
        self.name = "NEAT_search"
        self.net = net

    def find_move(self):
        # Convert the board state (4 layers) into a tensor
        board_tensor = torch.tensor(self.search_agent.board, dtype=torch.float32)

        # Reshape the board to have shape (batch_size, channels, height, width)
        board_size = self.search_agent.board_size
        board_tensor = board_tensor.view(1, 4, board_size, board_size)

        # Forward pass to get raw output (logits)
<<<<<<< HEAD
        output = self.net.forward(board_tensor).view(
            1, -1
        )  # Flatten the output to (1, board_size^2)

        # Get the 'unknown' layer (first layer) and flip it to mark known squares
        unknown_layer = torch.tensor(
            self.search_agent.board[0], dtype=torch.float32
        ).view(1, -1)

        # Mask the output: Set values where unknown_layer is 1 to -inf
        output[unknown_layer == 1] = float("-inf")

        # Apply softmax to convert to probability distribution
        probabilities = F.softmax(output, dim=-1).squeeze(0)  # Shape: (board_size^2,)

=======
        output = self.net.forward(board_tensor).view(1, -1)  # Flatten the output to (1, board_size^2)

        # Get the 'unknown' layer (first layer) and flip it to mark known squares
        unknown_layer = torch.tensor(self.search_agent.board[0], dtype=torch.float32).view(1, -1)

        # Mask the output: Set values where unknown_layer is 1 to -inf
        output[unknown_layer == 1] = float('-inf')

        # Apply softmax to convert to probability distribution
        probabilities = F.softmax(output, dim=-1).squeeze(0)  # Shape: (board_size^2,)

>>>>>>> d0cf289e
        # Convert tensor to numpy array for random.choice
        probabilities_np = probabilities.detach().numpy()

        # Choose a move based on the probability distribution
<<<<<<< HEAD
        move = np.random.choice(self.search_agent.board_size**2, p=probabilities_np)

        return move

    # def find_move(self):
    #     # Flatten the 4-layer 10x10 board to a single list of 400 inputs
    #     input_data = [cell for layer in self.search_agent.board for cell in layer]

    #     # Activate the network with the flattened input to get output
    #     output = np.array(self.net.activate(input_data))

    #     # Mask the output to ensure it doesnt choose a square that has already been chosen
    #     unknown_layer = np.array(self.search_agent.board[0]).flatten()
    #     output[unknown_layer == 1] = -np.inf
    #     exp_output = np.exp(output - np.max(output))
    #     probabilities = exp_output / exp_output.sum()

    #     # Choose a move based on the probability distribution
    #     move = np.random.choice(len(output), p=probabilities)

=======
        move = np.random.choice(self.search_agent.board_size ** 2, p=probabilities_np)

        return move

    # def find_move(self):
    #     # Flatten the 4-layer 10x10 board to a single list of 400 inputs
    #     input_data = [cell for layer in self.search_agent.board for cell in layer]
    #
    #     # Activate the network with the flattened input to get output
    #     output = np.array(self.net.activate(input_data))
    #
    #     # Mask the output to ensure it doesnt choose a square that has already been chosen
    #     unknown_layer = np.array(self.search_agent.board[0]).flatten()
    #     output[unknown_layer == 1] = -np.inf
    #     exp_output = np.exp(output - np.max(output))
    #     probabilities = exp_output / exp_output.sum()
    #
    #     # Choose a move based on the probability distribution
    #     move = np.random.choice(len(output), p=probabilities)
    #
>>>>>>> d0cf289e
    #     return move<|MERGE_RESOLUTION|>--- conflicted
+++ resolved
@@ -20,7 +20,6 @@
         board_tensor = board_tensor.view(1, 4, board_size, board_size)
 
         # Forward pass to get raw output (logits)
-<<<<<<< HEAD
         output = self.net.forward(board_tensor).view(
             1, -1
         )  # Flatten the output to (1, board_size^2)
@@ -36,46 +35,11 @@
         # Apply softmax to convert to probability distribution
         probabilities = F.softmax(output, dim=-1).squeeze(0)  # Shape: (board_size^2,)
 
-=======
-        output = self.net.forward(board_tensor).view(1, -1)  # Flatten the output to (1, board_size^2)
-
-        # Get the 'unknown' layer (first layer) and flip it to mark known squares
-        unknown_layer = torch.tensor(self.search_agent.board[0], dtype=torch.float32).view(1, -1)
-
-        # Mask the output: Set values where unknown_layer is 1 to -inf
-        output[unknown_layer == 1] = float('-inf')
-
-        # Apply softmax to convert to probability distribution
-        probabilities = F.softmax(output, dim=-1).squeeze(0)  # Shape: (board_size^2,)
-
->>>>>>> d0cf289e
         # Convert tensor to numpy array for random.choice
         probabilities_np = probabilities.detach().numpy()
 
         # Choose a move based on the probability distribution
-<<<<<<< HEAD
         move = np.random.choice(self.search_agent.board_size**2, p=probabilities_np)
-
-        return move
-
-    # def find_move(self):
-    #     # Flatten the 4-layer 10x10 board to a single list of 400 inputs
-    #     input_data = [cell for layer in self.search_agent.board for cell in layer]
-
-    #     # Activate the network with the flattened input to get output
-    #     output = np.array(self.net.activate(input_data))
-
-    #     # Mask the output to ensure it doesnt choose a square that has already been chosen
-    #     unknown_layer = np.array(self.search_agent.board[0]).flatten()
-    #     output[unknown_layer == 1] = -np.inf
-    #     exp_output = np.exp(output - np.max(output))
-    #     probabilities = exp_output / exp_output.sum()
-
-    #     # Choose a move based on the probability distribution
-    #     move = np.random.choice(len(output), p=probabilities)
-
-=======
-        move = np.random.choice(self.search_agent.board_size ** 2, p=probabilities_np)
 
         return move
 
@@ -95,5 +59,4 @@
     #     # Choose a move based on the probability distribution
     #     move = np.random.choice(len(output), p=probabilities)
     #
->>>>>>> d0cf289e
     #     return move