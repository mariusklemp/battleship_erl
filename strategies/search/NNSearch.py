import json
import torch
import torch.nn as nn
import torch.optim as optim
import numpy as np
import matplotlib.pyplot as plt
import torch.nn.functional as F

import visualize
from RBUF import RBUF
from ai.models import ANET
from strategies.search.strategy import Strategy

# Note: We use a local import to avoid circular dependencies.
from game_logic.search_agent import SearchAgent


def get_optimizer(optimizer: str, model, lr: float) -> torch.optim.Optimizer:
    if optimizer == "adam":
        return optim.Adam(model.parameters(), lr=lr)
    elif optimizer == "sgd":
        return optim.SGD(model.parameters(), lr=lr)
    elif optimizer == "rmsprop":
        return optim.RMSprop(model.parameters(), lr=lr)
    elif optimizer == "adagrad":
        return optim.Adagrad(model.parameters(), lr=lr)
    else:
        raise ValueError("Invalid optimizer")


class NNSearch(nn.Module, Strategy):
    def __init__(self, search_agent, net, optimizer="adam", lr=0.001):
        super().__init__()
        self.name = "nn_search"
        self.search_agent = search_agent
        self.net = net
        self.device = net.device  # Get device from the network

        # Ensure the network is on the correct device
        self.net = self.net.to(self.device)

        self.optimizer = get_optimizer(optimizer, self.net, lr)
        self.scheduler = torch.optim.lr_scheduler.ReduceLROnPlateau(
            self.optimizer, mode="min", factor=0.5, patience=5, verbose=True
        )
        self.avg_error_history = []
        self.avg_validation_history = []
        self.top1_accuracy_history = []
        self.top3_accuracy_history = []
        self.val_top1_accuracy_history = []
        self.val_top3_accuracy_history = []

    # ===== Helper Functions =====

    def _reshape_board(self, board_tensor):
        """Reshape board_tensor to (batch, 4, board_size, board_size)."""
        board_size = int(board_tensor.shape[-1])
        return board_tensor.view(-1, 4, board_size, board_size).to(self.device)

    def _convert_target(self, target):
        """
        Convert target (assumed to be a probability distribution)
        to a float tensor and add a batch dimension if needed.
        """
        target_tensor = torch.tensor(target, dtype=torch.float32)
        if target_tensor.dim() == 1:
            target_tensor = target_tensor.unsqueeze(0)
        return target_tensor.to(self.device)

    def _apply_illegal_mask(self, output, board_tensor):
        """
        Mask the output logits so that positions corresponding to illegal moves
        (as indicated in the first channel of board_tensor) are set to -inf.
        """
        illegal_mask = board_tensor[0, 0].reshape(-1) == 1
        output[0, illegal_mask] = float("-inf")
        return output

    def find_move(self, state, topp=False):
        # Get both board tensor and extra features from state
        board_tensor, extra_features = state.state_tensor()

        # Reshape board tensor to (batch, 4, board_size, board_size)
        board_tensor = self._reshape_board(board_tensor)

        # Forward pass to get raw output (logits)
        output = self.net(board_tensor, extra_features).view(1, -1)
        output = output.to(self.device)

        # Mask the output based on the 'unknown' layer (first channel in state.board)
        unknown_layer = torch.tensor(state.board[0], dtype=torch.float32).view(1, -1)
        output[unknown_layer == 1] = float("-inf")

        # Apply softmax to convert logits to a probability distribution
        probabilities = nn.functional.softmax(output, dim=-1).squeeze(0)
        probabilities_np = probabilities.detach().numpy()
<<<<<<< HEAD
        # print("Probabilities:", probabilities_np)
=======
        #print("Probabilities:", probabilities_np)
        # visualize.plot_action_distribution(probabilities_np, self.search_agent.board_size)
>>>>>>> d53566bf

        # Choose a move based on the probability distribution
        if topp:
            visualize.plot_action_distribution(
                probabilities_np, self.search_agent.board_size
            )
            move = np.argmax(probabilities_np)
        else:
            move = np.random.choice(self.search_agent.board_size**2, p=probabilities_np)
        return move

    def calculate_accuracy(self, predicted_values, target_values):
        predicted_probs = nn.functional.softmax(predicted_values, dim=1)
        top1_pred = predicted_probs.argmax(dim=1)
        top3_pred = predicted_probs.topk(
            k=min(3, predicted_probs.size(1)), dim=1
        ).indices

        # If target_values is already 1D (class indices), use it directly.
        if target_values.dim() == 1:
            true_moves = target_values
        else:
            true_moves = target_values.argmax(dim=1)

        top1_accuracy = (top1_pred == true_moves).float().mean()
        top3_accuracy = (
            torch.any(top3_pred == true_moves.unsqueeze(1), dim=1).float().mean()
        )
        return top1_accuracy, top3_accuracy

    def train_model(self, training_data):
        self.net.train()  # Set model to training mode
        total_loss = 0
        total_batches = len(training_data)

        for batch_idx, (state, target) in enumerate(training_data):
            # Unpack state into board tensor and extra features
            board_tensor, extra_features = state
            board_tensor = self._reshape_board(board_tensor)
            target_tensor = self._convert_target(target)

            # Zero gradients
            self.optimizer.zero_grad()

            # Forward pass
            output = self.net(board_tensor, extra_features)

            # Apply illegal move masking
            output = self._apply_illegal_mask(output, board_tensor)

            # Compute loss using cross entropy loss
            # We use log_softmax and nll_loss instead of softmax and cross entropy
            # for better numerical stability
            log_probabilities = F.log_softmax(output, dim=1)
            loss = F.nll_loss(log_probabilities, target_tensor.argmax(dim=1))

            # Backward pass and optimize
            loss.backward()

            # Clip gradients to prevent exploding gradients
            torch.nn.utils.clip_grad_norm_(self.net.parameters(), max_norm=1.0)

            self.optimizer.step()

            total_loss += loss.item()

            # Calculate accuracies
            top1_acc, top3_acc = self.calculate_accuracy(output, target_tensor)
            self.top1_accuracy_history.append(top1_acc.item())
            self.top3_accuracy_history.append(top3_acc.item())

        # Store average loss for this epoch
        avg_loss = total_loss / total_batches
        self.avg_error_history.append(avg_loss)

        # Update learning rate based on loss
        self.scheduler.step(avg_loss)

    def validate_model(self, validation_data):
        self.net.eval()  # Set model to evaluation mode
        total_loss = 0
        total_batches = len(validation_data)

        with torch.no_grad():  # No need to track gradients for validation
            for state, target in validation_data:
                # Unpack state into board tensor and extra features
                board_tensor, extra_features = state
                board_tensor = self._reshape_board(board_tensor)
                target_tensor = self._convert_target(target)

                # Forward pass
                output = self.net(board_tensor, extra_features)

                # Apply illegal move masking
                output = self._apply_illegal_mask(output, board_tensor)

                # Compute loss using cross entropy loss
                log_probabilities = F.log_softmax(output, dim=1)
                loss = F.nll_loss(log_probabilities, target_tensor.argmax(dim=1))

                total_loss += loss.item()

                # Calculate accuracies
                top1_acc, top3_acc = self.calculate_accuracy(output, target_tensor)
                self.val_top1_accuracy_history.append(top1_acc.item())
                self.val_top3_accuracy_history.append(top3_acc.item())

        # Store average validation loss
        avg_val_loss = total_loss / total_batches
        self.avg_validation_history.append(avg_val_loss)

    def plot_metrics(self):
        # Convert loss tensors (or numbers) to NumPy arrays.
        train_losses = np.array(
            [
                x.detach().cpu().item() if torch.is_tensor(x) else x
                for x in self.avg_error_history
            ]
        )
        val_losses = np.array(
            [
                x.detach().cpu().item() if torch.is_tensor(x) else x
                for x in self.avg_validation_history
            ]
        )
        epochs = np.arange(1, len(train_losses) + 1)

        # Group batch-level accuracies into epoch-level averages.
        num_train_batches = len(self.top1_accuracy_history)
        batches_per_epoch = (
            num_train_batches // len(self.avg_error_history)
            if self.avg_error_history
            else num_train_batches
        )

        avg_train_top1 = [
            np.mean(
                self.top1_accuracy_history[
                    i * batches_per_epoch : (i + 1) * batches_per_epoch
                ]
            )
            for i in range(len(self.avg_error_history))
        ]
        avg_train_top3 = [
            np.mean(
                self.top3_accuracy_history[
                    i * batches_per_epoch : (i + 1) * batches_per_epoch
                ]
            )
            for i in range(len(self.avg_error_history))
        ]

        num_val_batches = len(self.val_top1_accuracy_history)
        batches_per_epoch_val = (
            num_val_batches // len(self.avg_validation_history)
            if self.avg_validation_history
            else num_val_batches
        )
        avg_val_top1 = [
            np.mean(
                self.val_top1_accuracy_history[
                    i * batches_per_epoch_val : (i + 1) * batches_per_epoch_val
                ]
            )
            for i in range(len(self.avg_validation_history))
        ]
        avg_val_top3 = [
            np.mean(
                self.val_top3_accuracy_history[
                    i * batches_per_epoch_val : (i + 1) * batches_per_epoch_val
                ]
            )
            for i in range(len(self.avg_validation_history))
        ]

        # Create the plots.
        fig, (ax1, ax2) = plt.subplots(1, 2, figsize=(15, 6))
        ax1.plot(epochs, train_losses, "b-", label="Training Loss", alpha=0.7)
        ax1.plot(epochs, val_losses, "r-", label="Validation Loss", alpha=0.7)
        ax1.set_title("Loss Evolution", pad=10)
        ax1.set_xlabel("Epochs")
        ax1.set_ylabel("Soft Cross-Entropy Loss")
        ax1.grid(True, linestyle="--", alpha=0.6)
        ax1.legend()

        ax2.plot(epochs, avg_train_top1, "b-", label="Top-1 Train", alpha=0.7)
        ax2.plot(epochs, avg_train_top3, "b--", label="Top-3 Train", alpha=0.7)
        ax2.plot(epochs, avg_val_top1, "r-", label="Top-1 Val", alpha=0.7)
        ax2.plot(epochs, avg_val_top3, "r--", label="Top-3 Val", alpha=0.7)
        ax2.set_title("Accuracy Evolution", pad=10)
        ax2.set_xlabel("Epochs")
        ax2.set_ylabel("Accuracy")
        ax2.grid(True, linestyle="--", alpha=0.6)
        ax2.legend()

        plt.tight_layout()
        plt.show()

    def save_model(self, path):
        torch.save(self.net.state_dict(), path)

    def load_model(self, path):
        self.net.load_state_dict(torch.load(path))
<<<<<<< HEAD
        self.net.eval()
=======
        self.net.eval()


# === Example usage ===
if __name__ == "__main__":
    # Load configuration.
    layer_config = json.load(open("../../ai/config.json"))
    board_size = 5
    net = ANET(
        board_size=board_size,
        activation="relu",
        output_size=board_size ** 2,
        device="cpu",
        layer_config=layer_config,
    )

    # Create the search agent.
    search_agent = SearchAgent(
        board_size=board_size,
        strategy="nn_search",
        net=net,
        optimizer="adam",
        lr=0.001,
    )

    # Initialize the replay buffer and load data.
    rbuf = RBUF(max_len=10000)
    rbuf.load_from_file(file_path="../../rbuf/rbuf.pkl")
    print("Loaded replay buffer from file")

    # Retrieve a training set and a validation set.
    validation_set = rbuf.get_validation_set()
    print("Length validation set:", len(validation_set))

    # Train for multiple iterations, training on each batch multiple times.
    for epoch in range(200):
        training_set = rbuf.get_training_set(batch_size=50)
        print(f"Epoch {epoch + 1}")
        search_agent.strategy.train_model(training_set)
        search_agent.strategy.validate_model(validation_set)

    # Plot training and validation metrics.
    search_agent.strategy.plot_metrics()
    search_agent.strategy.save_model(f"../../models/model.pth")
>>>>>>> d53566bf
<|MERGE_RESOLUTION|>--- conflicted
+++ resolved
@@ -94,12 +94,8 @@
         # Apply softmax to convert logits to a probability distribution
         probabilities = nn.functional.softmax(output, dim=-1).squeeze(0)
         probabilities_np = probabilities.detach().numpy()
-<<<<<<< HEAD
         # print("Probabilities:", probabilities_np)
-=======
-        #print("Probabilities:", probabilities_np)
         # visualize.plot_action_distribution(probabilities_np, self.search_agent.board_size)
->>>>>>> d53566bf
 
         # Choose a move based on the probability distribution
         if topp:
@@ -303,51 +299,4 @@
 
     def load_model(self, path):
         self.net.load_state_dict(torch.load(path))
-<<<<<<< HEAD
-        self.net.eval()
-=======
-        self.net.eval()
-
-
-# === Example usage ===
-if __name__ == "__main__":
-    # Load configuration.
-    layer_config = json.load(open("../../ai/config.json"))
-    board_size = 5
-    net = ANET(
-        board_size=board_size,
-        activation="relu",
-        output_size=board_size ** 2,
-        device="cpu",
-        layer_config=layer_config,
-    )
-
-    # Create the search agent.
-    search_agent = SearchAgent(
-        board_size=board_size,
-        strategy="nn_search",
-        net=net,
-        optimizer="adam",
-        lr=0.001,
-    )
-
-    # Initialize the replay buffer and load data.
-    rbuf = RBUF(max_len=10000)
-    rbuf.load_from_file(file_path="../../rbuf/rbuf.pkl")
-    print("Loaded replay buffer from file")
-
-    # Retrieve a training set and a validation set.
-    validation_set = rbuf.get_validation_set()
-    print("Length validation set:", len(validation_set))
-
-    # Train for multiple iterations, training on each batch multiple times.
-    for epoch in range(200):
-        training_set = rbuf.get_training_set(batch_size=50)
-        print(f"Epoch {epoch + 1}")
-        search_agent.strategy.train_model(training_set)
-        search_agent.strategy.validate_model(validation_set)
-
-    # Plot training and validation metrics.
-    search_agent.strategy.plot_metrics()
-    search_agent.strategy.save_model(f"../../models/model.pth")
->>>>>>> d53566bf
+        self.net.eval()