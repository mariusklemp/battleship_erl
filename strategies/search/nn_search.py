--- conflicted
+++ resolved
@@ -117,119 +117,75 @@
 
     def train_model(self, training_data):
         self.net.train()
-<<<<<<< HEAD
-        total_loss = 0
-        total_batches = len(training_data)
-
-        # Track unique moves for diversity monitoring
-        all_moves = []
-        all_predictions = []
-
-        for batch_idx, (state, target) in enumerate(training_data):
-            board_tensor = state
-
-            board_tensor = self._reshape_board(board_tensor)
-            target_tensor = self._convert_target(target)
-
-            self.optimizer.zero_grad()
-            output = self.net(board_tensor)
-            output = self._apply_illegal_mask(output, board_tensor)
-
-            # Track predictions and targets for diversity analysis
-            pred_moves = output.argmax(dim=1).cpu().numpy()
-            target_moves = target_tensor.argmax(dim=1).cpu().numpy()
-            all_moves.extend(target_moves)
-            all_predictions.extend(pred_moves)
-
-            loss = self.criterion(output, target_tensor.argmax(dim=1))
-            loss.backward()
-
-            torch.nn.utils.clip_grad_norm_(self.net.parameters(), max_norm=5.0)
-            self.optimizer.step()
-            total_loss += loss.item()
-
-            top1_acc, top3_acc = self.calculate_accuracy(output, target_tensor)
-            self.top1_accuracy_history.append(top1_acc.item())
-            self.top3_accuracy_history.append(top3_acc.item())
-
-        avg_loss = total_loss / total_batches
-        self.avg_error_history.append(avg_loss)
-=======
-        
+
         # Prepare batch data
         states = []
         targets = []
-        
+
         for state, target in training_data:
             states.append(state)
             targets.append(target)
-        
+
         # Combine into single batch
         batch_states = torch.stack(states)
         batch_targets = torch.stack([self._convert_target(target).squeeze(0) for target in targets])
-        
+
         # Process entire batch at once
         batch_states = self._reshape_board(batch_states)
-        
+
         self.optimizer.zero_grad()
         outputs = self.net(batch_states)
-        
+
         # Apply illegal move mask for each sample in batch
         for i in range(len(outputs)):
             outputs[i] = self._apply_illegal_mask(outputs[i].unsqueeze(0), batch_states[i].unsqueeze(0)).squeeze(0)
-        
-        # Add some noise to prevent getting stuck
-        if self.training:
-            noise = torch.randn_like(outputs) * 0.01
-            outputs = outputs + noise
-        
+
         loss = self.criterion(outputs, batch_targets.argmax(dim=1))
         loss.backward()
-        
+
         torch.nn.utils.clip_grad_norm_(self.net.parameters(), max_norm=5.0)
         self.optimizer.step()
-        
+
         # Record metrics
         self.avg_error_history.append(loss.item())
-        
+
         # Calculate accuracy
         top1_acc, top3_acc = self.calculate_accuracy(outputs, batch_targets)
         self.top1_accuracy_history.append(top1_acc.item())
         self.top3_accuracy_history.append(top3_acc.item())
->>>>>>> 3e48ed8b
 
     def validate_model(self, validation_data):
         self.net.eval()  # Set model to evaluation mode
-        
+
         # Prepare batch data
         states = []
         targets = []
-        
+
         for state, target in validation_data:
             states.append(state)
             targets.append(target)
-        
+
         # Combine into single batch
         batch_states = torch.stack(states)
         batch_targets = torch.stack([self._convert_target(target).squeeze(0) for target in targets])
-        
+
         # Process entire batch at once
         batch_states = self._reshape_board(batch_states)
-        
+
         with torch.no_grad():  # No need to track gradients for validation
             outputs = self.net(batch_states)
-            
+
             # Apply illegal move mask for each sample in batch
             for i in range(len(outputs)):
                 outputs[i] = self._apply_illegal_mask(outputs[i].unsqueeze(0), batch_states[i].unsqueeze(0)).squeeze(0)
-            
+
             loss = self.criterion(outputs, batch_targets.argmax(dim=1))
-            
+
             # Calculate accuracies
             top1_acc, top3_acc = self.calculate_accuracy(outputs, batch_targets)
             self.val_top1_accuracy_history.append(top1_acc.item())
             self.val_top3_accuracy_history.append(top3_acc.item())
-        
+
         # Store validation loss
         self.avg_validation_history.append(loss.item())
 
