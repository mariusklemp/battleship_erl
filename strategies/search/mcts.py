--- conflicted
+++ resolved
@@ -13,7 +13,6 @@
     def find_move(self, state):
         self.search_agent.move_count += 1
 
-<<<<<<< HEAD
         print("Real Placement before adjustment:")
         state.placing.show_ships()
 
@@ -21,6 +20,8 @@
         visualize.show_board(state, self.search_agent.board_size)
 
         best_child = self.mcts.run(state, self.search_agent)
+        current_node = self.mcts.run(state, self.search_agent)
+        best_child = current_node.best_child(c_param=self.mcts.exploration_constant)
 
         # Visualize
         #print("__Board__")
@@ -28,11 +29,6 @@
         #show_board(best_child.state, self.search_agent.board_size)
         #action_distribution = best_child.action_distribution(board_size=self.search_agent.board_size)
         #plot_action_distribution(action_distribution, self.search_agent.board_size)
-=======
-        current_node = self.mcts.run(state, self.search_agent)
-        best_child = current_node.best_child(c_param=self.mcts.exploration_constant)
-
-        # Visualize
         print("__Board__")
         state.placing.show_ships()
         show_board(current_node.state, self.search_agent.board_size)
@@ -40,7 +36,6 @@
             board_size=self.search_agent.board_size
         )
         plot_action_distribution(action_distribution, self.search_agent.board_size)
->>>>>>> c800d7d5
 
         move = best_child.move
         return move
