import json
import json
import sys
import os

import torch

# Add the parent directory to the path so we can import modules from there
sys.path.append(os.path.dirname(os.path.dirname(os.path.abspath(__file__))))

from neat_system.neat_manager import NeatManager

from tqdm import tqdm

from game_logic.game_manager import GameManager
from game_logic.placement_agent import PlacementAgent
from game_logic.search_agent import SearchAgent
from ai.model import ANET
from evaluator import Evaluator


class Tournament:
    def __init__(
            self,
            board_size,
            num_games,
            ship_sizes,
            placing_strategies,
            search_strategies,
            num_players,
            num_variations,
            game_manager,
            run_search=True,
            run_placement=True,
    ):
        self.board_size = board_size
        self.num_games = num_games
        self.num_players = num_players
        self.ship_sizes = ship_sizes
        self.placing_strategies = placing_strategies
        self.search_strategies = search_strategies
        self.game_manager = game_manager
        self.num_variations = num_variations
        self.run_search = run_search
        self.run_placement = run_placement

        self.search_players = {}
        self.placement_populations = {}

        config_path = os.path.join(os.path.dirname(os.path.dirname(os.path.abspath(__file__))), "config",
                                   "evolution_config.json")
        with open(config_path, "r") as f:
            evolution_config = json.load(f)

        neat_config_path = os.path.join(os.path.dirname(os.path.dirname(os.path.abspath(__file__))), "neat_system",
                                        "config.txt")
        self.neat_manager = NeatManager(
            neat_config_path=neat_config_path,
            evolution_config=evolution_config,
            board_size=self.board_size,
            ship_sizes=self.ship_sizes
        )

    def set_nn_agent(self, i, layer_config, subdir, best_agent=False):
        """
        Load or construct an ANET‐based SearchAgent, based on whether
        the checkpoint contains a genome (NEAT/ERL) or just a plain state_dict.
        """
        model_number = i * (self.num_games // self.num_players)
        print(f"[OuterLoop] Setting up agent {model_number}")

        # Build the filesystem path
        base = os.path.dirname(os.path.dirname(os.path.abspath(__file__)))
        if best_agent:
            path = os.path.join(base, subdir, f"best_agent.pth")
        else:
            path = os.path.join(base, subdir, f"model_gen{model_number}.pth")
        assert os.path.exists(path), f"Checkpoint not found: {path}"

        # Decide if this is a NEAT checkpoint by peeking inside
        ckpt = torch.load(path, map_location="cpu")
        has_genome = isinstance(ckpt, dict) and 'genome' in ckpt

        if has_genome:
            # --- NEAT/ERL checkpoint ---
            genome = ckpt['genome']
            net = ANET(
                board_size=self.board_size,
                device="cpu",
                genome=genome,
                config=self.neat_manager.config
            )
            # Load weights from the same checkpoint
            net.load_state_dict(ckpt['model_state_dict'])
            net.eval()
        else:
            # --- Plain state_dict checkpoint ---
            print("Loading plain state_dict checkpoint")
            net = ANET(
                board_size=self.board_size,
                activation="relu",
                device="cpu",
                layer_config=layer_config,
            )
            net.load_model(path)

        search_agent = SearchAgent(
            board_size=self.board_size,
            strategy="nn_search",
            net=net,
            optimizer="adam",
            name=f"nn_gen{model_number}",
            lr=0.001,
        )

        return search_agent

    def init_players(self, experiment, variation, subdir):
        self.search_players.clear()

        config_path = os.path.join(os.path.dirname(os.path.dirname(os.path.abspath(__file__))), "ai",
                                   "config_simple.json")
        for i in range(self.num_players + 1):
            agent = self.set_nn_agent(i, config_path, subdir)
            self.search_players[agent.name] = agent

    def init_placement_agents(self, experiment, variation):
        for i in range(self.num_players + 1):
            model_number = i * (self.num_games // self.num_players)
            file_path = f"../placement_population/{self.board_size}/{experiment}/{variation}/population_gen{model_number}.json"

            with open(file_path, "r") as f:
                chromosomes = json.load(f)

            self.placement_populations[model_number] = {}
            # Loop thorugh the chromosomes and create placement agents
            print("Loading population for:", model_number)
            for i, chromosome in enumerate(chromosomes):
                # Create a new placement agent with the genome
                print(f"Ind. {i}: {chromosome}")
                placement_agent = PlacementAgent(
                    board_size=self.board_size,
                    ship_sizes=self.ship_sizes,
                    chromosome=chromosome,
                    strategy="chromosome",
                )
                self.placement_populations[model_number][f"placing_agent{i}"] = placement_agent

    def skill_progression_search(self, variation=None):
        evaluator = Evaluator(
            board_size=self.board_size,
            ship_sizes=self.ship_sizes,
            num_evaluation_games=100,
            game_manager=self.game_manager,
        )

        experiments_evals = {
            "rl": {"solo": []},
            "neat": {"solo": [], "co_evo": []},
            "erl": {"solo": [], "co_evo": []},
        }

        for exp, modes in experiments_evals.items():
            for mode in modes:
                if exp == "rl" and mode == "co_evo":
                    continue

                print(f"\n=== SEARCH: {exp.upper()} — MODE: {mode} ===")

                if variation is not None:
                    # single-variation mode
                    print(f"Variation {variation}")
                    # pick correct folder root for this mode/experiment
                    subdir = f"models/{self.board_size}/{exp}/{mode}/{variation}"
                    self.init_players(exp, variation, subdir=subdir)
                    for gen, agent in tqdm(self.search_players.items()):
                        evaluator.evaluate_search_agents([agent], gen)
                    results = evaluator.search_evaluator.get_results()
                    experiments_evals[exp][mode].append(results)
                    evaluator.search_evaluator.reset()

                else:
                    # loop over all variations
                    for var in range(1, self.num_variations + 1):
                        print(f"\n--- Variation {var} ---")
                        # pick correct folder root for this mode/experiment
                        subdir = f"models/{self.board_size}/{exp}/{mode}/{var}"
                        self.init_players(exp, var, subdir=subdir)
                        for gen, agent in tqdm(self.search_players.items()):
                            evaluator.evaluate_search_agents([agent], gen)
                        results = evaluator.search_evaluator.get_results()
                        experiments_evals[exp][mode].append(results)
                        evaluator.search_evaluator.reset()

        # now aggregate each exp/mode separately
        all_stats = {
            exp: {
                mode: evaluator.search_evaluator.aggregate_runs(runs)
                for mode, runs in modes.items()
            }
            for exp, modes in experiments_evals.items()
        }

        # plotting
        for exp, mode_stats in all_stats.items():
            print(f"\n>>> PLOTTING {exp.upper()}")
            evaluator.search_evaluator.plot_metrics_from_agg(
                mode_stats, exp.upper()
            )

        flat_stats = {}
        for exp, stats in all_stats.items():
            if isinstance(stats, dict) and "solo" in stats:
                # unwrap the solo branch for BOTH RL (only solo) and Neat/Erl
                flat_stats[exp] = stats["solo"]
            else:
                flat_stats[exp] = stats

        evaluator.search_evaluator.plot_combined_all(flat_stats)

    def skill_progression_placement(self, variation=None):
        evaluator = Evaluator(
            board_size=self.board_size,
            ship_sizes=self.ship_sizes,
            num_evaluation_games=100,
            game_manager=self.game_manager,
        )
        experiment_placement = {"rl": [], "neat": [], "erl": [], "hunt_down": []}

        for experiment in experiment_placement:
            print(f"\n=== PLACEMENT: {experiment.upper()} ===")
            if variation is not None:
                self.init_placement_agents(experiment, variation)
                for gen, pop in tqdm(self.placement_populations.items()):
                    evaluator.evaluate_placement_agents(list(pop.values()), gen)
                results = evaluator.placement_evaluator.get_results()
                experiment_placement[experiment].append(results)
                evaluator.placement_evaluator.reset()
            else:
                for var in range(1, self.num_variations + 1):
                    print(f"\n--- Variation {var} ---")
                    self.init_placement_agents(experiment, var)
                    for gen, pop in tqdm(self.placement_populations.items()):
                        evaluator.evaluate_placement_agents(list(pop.values()), gen)
                    results = evaluator.placement_evaluator.get_results()
                    experiment_placement[experiment].append(results)
                    evaluator.placement_evaluator.reset()

        # aggregate & plot
        all_place_stats = {
            exp: evaluator.placement_evaluator.aggregate_runs(runs)
            for exp, runs in experiment_placement.items()
        }
        for exp, stats in all_place_stats.items():
            print(f"\n>>> PLACEMENT PLOTTING {exp.upper()}")
            evaluator.placement_evaluator.plot_metrics_from_agg(stats, exp.upper())
        evaluator.placement_evaluator.plot_combined_all(all_place_stats)

    def skill_progression(self, variation=None):
        """Legacy entry point that runs both."""
        if self.run_search:
            self.skill_progression_search(variation)
        if self.run_placement:
            self.skill_progression_placement(variation)

    def skill_final_agent(self, baseline=True, variation=None, experiment="rl"):
        """
        Compare average initial vs. final RL agents (across variations) + baselines
        in a single radar chart, including standard deviations.
        """
        import numpy as np
        from game_logic.search_agent import SearchAgent
        from ai.mcts import MCTS

        # Path to your NN config
        config_path = os.path.join(
            os.path.dirname(os.path.dirname(os.path.abspath(__file__))),
            "ai", "config_simple.json"
        )
        evaluator = Evaluator(
            board_size=self.board_size,
            ship_sizes=self.ship_sizes,
            num_evaluation_games=self.num_games // 10,
            game_manager=self.game_manager,
        )

        # 1) Gather per-variation metrics
        init_metrics = []
        fin_metrics = []
        print(f"\n=== {experiment.upper()} ===")
        if variation:
            print(f"\n=== Variation {variation} ===")
            subdir = f"models/{self.board_size}/{experiment}/{variation}"
            agent_init = self.set_nn_agent(0, config_path, subdir)
            agent_final = self.set_nn_agent(10, config_path, subdir, best_agent=True)
            init_metrics.append(evaluator.search_evaluator.evaluate_final_agent(agent_init, num_games=100))
            fin_metrics.append(evaluator.search_evaluator.evaluate_final_agent(agent_final, num_games=100))
        else:
            for var in range(1, self.num_variations + 1):
                print(f"\n=== Variation {var} ===")
                subdir = f"models/{self.board_size}/{experiment}/{var}"
                agent_init = self.set_nn_agent(0, config_path, subdir)
                agent_final = self.set_nn_agent(10, config_path, subdir)  # adjust final-gen index

                init_metrics.append(evaluator.search_evaluator.evaluate_final_agent(agent_init, num_games=100))
                fin_metrics.append(evaluator.search_evaluator.evaluate_final_agent(agent_final, num_games=100))

        # 2) Compute mean & std across variations
        def mean_and_std(list_of_dicts):
            keys = list_of_dicts[0].keys()
            mean_d, std_d = {}, {}
            for k in keys:
                vals = [d[k] for d in list_of_dicts]
                mean_d[k] = float(np.mean(vals))
                std_d[k] = float(np.std(vals))
            return mean_d, std_d

        avg_init, std_init = mean_and_std(init_metrics)
        avg_fin, std_fin = mean_and_std(fin_metrics)

        # 3) Build labeled_metrics triples
        labeled_metrics = [
            (f"Avg Initial {experiment.upper()} Agent", avg_init, std_init),
            (f"Avg Final {experiment.upper()} Agent", avg_fin, std_fin),
        ]

        # 4) Append baselines (zero-std)
        if baseline:
            for strat in ("mcts", "random", "hunt_down"):
                print(f"\n=== {strat.upper()} ===")
                base = SearchAgent(board_size=self.board_size, strategy=strat, name=strat)
                if strat == "mcts":
                    m = MCTS(self.game_manager, time_limit=1.2)
                    base.strategy.set_mcts(m)
                bm = evaluator.search_evaluator.evaluate_final_agent(base, num_games=10)
                zero_std = {k: 0.0 for k in bm}
                labeled_metrics.append((f"{strat.capitalize()} Agent", bm, zero_std))

        # 5) Plot
        evaluator.search_evaluator.plot_final_skill_radar_chart(
            labeled_metrics,
            title="Skill of Final Iteration"
        )


def main():
    base_path = os.path.dirname(os.path.dirname(os.path.abspath(__file__)))
    config_path = os.path.join(base_path, "config", "mcts_config.json")

    with open(config_path, "r") as f:
        config = json.load(f)

    game_manager = GameManager(size=config["board_size"])

    tournament = Tournament(
        board_size=config["board_size"],
        num_games=100,
        ship_sizes=config["ship_sizes"],
        placing_strategies=["random", "uniform_spread"],
        search_strategies=["random", "hunt_down", "mcts"],
<<<<<<< HEAD
        num_players=10,
        num_variations=10,
=======
        num_players=2,
        num_variations=2,
>>>>>>> 557e34aa
        game_manager=game_manager,
        run_search=True,
        run_placement=False,
    )
<<<<<<< HEAD
    tournament.skill_final_agent(baseline=True, experiment="rl")
    #tournament.skill_progression()
=======
    # tournament.skill_final_agent(baseline=True, experiment="rl")
    tournament.skill_progression()
>>>>>>> 557e34aa


if __name__ == "__main__":
    main()<|MERGE_RESOLUTION|>--- conflicted
+++ resolved
@@ -358,24 +358,14 @@
         ship_sizes=config["ship_sizes"],
         placing_strategies=["random", "uniform_spread"],
         search_strategies=["random", "hunt_down", "mcts"],
-<<<<<<< HEAD
         num_players=10,
         num_variations=10,
-=======
-        num_players=2,
-        num_variations=2,
->>>>>>> 557e34aa
         game_manager=game_manager,
         run_search=True,
         run_placement=False,
     )
-<<<<<<< HEAD
     tournament.skill_final_agent(baseline=True, experiment="rl")
     #tournament.skill_progression()
-=======
-    # tournament.skill_final_agent(baseline=True, experiment="rl")
-    tournament.skill_progression()
->>>>>>> 557e34aa
 
 
 if __name__ == "__main__":
