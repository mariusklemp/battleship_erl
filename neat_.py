--- conflicted
+++ resolved
@@ -10,18 +10,23 @@
 
 
 class NEAT_Manager:
-    def __init__(self, board_size, ship_sizes, strategy_placement,strategy_search, chromosome, config):
+    def __init__(
+        self,
+        board_size,
+        ship_sizes,
+        strategy_placement,
+        strategy_search,
+        chromosome,
+        config,
+    ):
         self.board_size = board_size
         self.ship_sizes = ship_sizes
         self.config = config
         self.strategy_placement = strategy_placement
         self.strategy_search = strategy_search
 
-<<<<<<< HEAD
-=======
         self.chromosome = chromosome
 
->>>>>>> d0cf289e
     def simulate_game(self, net):
         """Simulate a Battleship game and return the move count."""
 
@@ -36,7 +41,7 @@
             board_size=self.board_size,
             ship_sizes=self.ship_sizes,
             strategy=self.strategy_placement,
-            chromosome=self.chromosome
+            chromosome=self.chromosome,
         )
 
         game = Game(
@@ -69,15 +74,14 @@
         for i, (genome_id, genome) in enumerate(genomes):
             print(f"Genome {i} with ID: {genome_id}")
             genome.fitness = 0
-<<<<<<< HEAD
             # net = neat.nn.FeedForwardNetwork.create(genome, config)
             net = DeepNEATCNN(
                 genome=genome, board_size=self.board_size
             )  # Creates the CNN instance
-=======
-            #net = neat.nn.FeedForwardNetwork.create(genome, config)
-            net = DeepNEATCNN(genome=genome, board_size=self.board_size)  # Creates the CNN instance
->>>>>>> d0cf289e
+            # net = neat.nn.FeedForwardNetwork.create(genome, config)
+            net = DeepNEATCNN(
+                genome=genome, board_size=self.board_size
+            )  # Creates the CNN instance
             """
             For å kjøre CNN endre find_move i NEAT_search.py
             """
@@ -85,7 +89,9 @@
             print("Fitness: ", genome.fitness)
 
 
-def run(config, gen, board_size, ship_sizes, strategy_placement,strategy_search, chromosome):
+def run(
+    config, gen, board_size, ship_sizes, strategy_placement, strategy_search, chromosome
+):
     # Searching Agent
     # p = neat.Checkpointer.restore_checkpoint("neat-checkpoint-0")
     p = neat.Population(config)
@@ -94,7 +100,9 @@
     p.add_reporter(stats)
     # p.add_reporter(neat.Checkpointer(10))
 
-    manager = NEAT_Manager(board_size, ship_sizes, strategy_placement,strategy_search, chromosome, config)
+    manager = NEAT_Manager(
+        board_size, ship_sizes, strategy_placement, strategy_search, chromosome, config
+    )
 
     winner = p.run(manager.eval_genomes, gen)
     print("Run completed")
@@ -117,17 +125,12 @@
         neat.DefaultStagnation,
         config_path,
     )
-<<<<<<< HEAD
-    print("Config created")
     run(
         config=config,
-        gen=10,
+        gen=20,
         board_size=5,
         ship_sizes=[1, 2, 1],
-        strategy="custom",
+        strategy_placement="custom",
+        strategy_search="neat",
         chromosome=[(0, 0, 0), (2, 1, 1), (4, 0, 1)],
-    )
-=======
-    run(config=config, gen=20, board_size=5, ship_sizes=[1, 2, 1],
-        strategy_placement="custom", strategy_search="neat", chromosome=[(0, 0, 0), (2, 1, 1), (4, 0, 1)])
->>>>>>> d0cf289e
+    )