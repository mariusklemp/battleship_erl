--- conflicted
+++ resolved
@@ -167,29 +167,6 @@
         self.layer_config = []  # List of layer genes.
         self.fitness = None
 
-<<<<<<< HEAD
-    def debug_print(self):
-        """
-        Print a debug summary of the genome configuration, including layer types and parameters.
-        """
-        lines = [f"--- GENOME: {self.key} ---"]
-        for idx, gene in enumerate(self.layer_config):
-            if isinstance(gene, CNNConvGene):
-                lines.append(
-                    f"Layer {idx}: Conv (Out: {gene.out_channels}, Kernel: {gene.kernel_size}x{gene.kernel_size}, Stride: {gene.stride})"
-                )
-            elif isinstance(gene, CNNPoolGene):
-                lines.append(
-                    f"Layer {idx}: Pooling (Type: {gene.pool_type}, Pool Size: {gene.pool_size}, Stride: {gene.stride})"
-                )
-            elif isinstance(gene, CNNFCGene):
-                lines.append(
-                    f"Layer {idx}: Fully Connected (Size: {gene.fc_layer_size})"
-                )
-        print("\n".join(lines))
-
-=======
->>>>>>> e34cae62
     def configure_new(self, config):
         """
         Configure a new genome with a random architecture and initialize weights.
@@ -240,13 +217,8 @@
 
         :param config: CNNGenomeConfig instance.
         """
-<<<<<<< HEAD
-        print("DOING MUTATE")
-        self.debug_print()
-=======
         # print('DOING MUTATE')
         # print(self.layer_config)
->>>>>>> e34cae62
         # --- Architecture Mutation Phase ---
         if config.mutate_architecture:
             # Possibly add a new convolutional layer.
@@ -298,18 +270,13 @@
                 self.layer_config.append(new_pool_gene)
 
             # Possibly add a new fully connected layer.
-<<<<<<< HEAD
             if random() < config.layer_add_prob and any(
                 isinstance(g, CNNConvGene) for g in self.layer_config
             ):
+                # print('ADDING FC')
                 conv_genes = [
                     g for g in self.layer_config if isinstance(g, CNNConvGene)
                 ]
-=======
-            if random() < config.layer_add_prob and any(isinstance(g, CNNConvGene) for g in self.layer_config):
-                # print('ADDING FC')
-                conv_genes = [g for g in self.layer_config if isinstance(g, CNNConvGene)]
->>>>>>> e34cae62
                 last_conv_gene = conv_genes[-1]
                 current_input_size = config.input_size
                 for gene in self.layer_config:
@@ -326,18 +293,13 @@
 
             # Possibly remove a layer.
             if random() < config.layer_delete_prob and len(self.layer_config) > 1:
-<<<<<<< HEAD
                 fc_genes = [
                     gene for gene in self.layer_config if isinstance(gene, CNNFCGene)
                 ]
                 if len(fc_genes) > 1 or not isinstance(
                     self.layer_config[-1], CNNFCGene
                 ):
-=======
-                fc_genes = [gene for gene in self.layer_config if isinstance(gene, CNNFCGene)]
-                if len(fc_genes) > 1 or not isinstance(self.layer_config[-1], CNNFCGene):
                     # print('DELETING')
->>>>>>> e34cae62
                     self.layer_config.pop()
 
             # Possibly remove a pooling layer.
@@ -387,13 +349,8 @@
 
         self.enforce_valid_ordering()
         self._adjust_layer_sizes(config)
-<<<<<<< HEAD
-        print("AFTER MUTATE")
-        self.debug_print()
-=======
         # print('AFTER MUTATE')
         # print(self.layer_config)
->>>>>>> e34cae62
 
     def configure_crossover(self, genome1, genome2, config):
         """
@@ -403,16 +360,11 @@
         :param genome2: Parent genome 2.
         :param config: CNNGenomeConfig instance.
         """
-<<<<<<< HEAD
-        print("DOING CROSSOVER")
-        genome2.debug_print()
-=======
         start = time.perf_counter()
 
         # print('DOING CROSSOVER')
         # print(genome1.layer_config)
         # print(genome2.layer_config)
->>>>>>> e34cae62
 
         conv_layers_1 = [g for g in genome1.layer_config if isinstance(g, CNNConvGene)]
         conv_layers_2 = [g for g in genome2.layer_config if isinstance(g, CNNConvGene)]
@@ -537,12 +489,7 @@
                         gene.biases, parent_gene.biases, target_weight_shape[0]
                     )
 
-<<<<<<< HEAD
-        print("AFTER CROSSOVER")
-        print(self.layer_config)
-=======
         # print('AFTER CROSSOVER')
->>>>>>> e34cae62
         self.enforce_valid_ordering()
         # print('BEFORE adjusting layer sizes')
         # print(self.layer_config)
@@ -614,16 +561,10 @@
                         gene.in_channels = prev_gene.out_channels
                     elif isinstance(prev_gene, CNNPoolGene):
                         gene.in_channels = prev_gene.in_channels
-<<<<<<< HEAD
-
                 current_input_size = calculate_pool_output_size(
                     current_input_size, gene
                 )
                 flattened_size = (current_input_size**2) * gene.in_channels
-=======
-                current_input_size = calculate_pool_output_size(current_input_size, gene)
-                flattened_size = (current_input_size ** 2) * gene.in_channels
->>>>>>> e34cae62
 
             elif isinstance(gene, CNNFCGene):
                 new_shape = (int(gene.fc_layer_size), int(flattened_size))
@@ -675,14 +616,4 @@
                 params = gene.input_size * gene.fc_layer_size + gene.fc_layer_size
                 total_params += params
 
-<<<<<<< HEAD
-        return (
-            f"Genome Size Summary:\n"
-            f"  Conv Layers: {conv_count}\n"
-            f"  Pool Layers: {pool_count}\n"
-            f"  FC Layers: {fc_count}\n"
-            f"  Total Trainable Parameters: {total_params}"
-        )
-=======
-        return f"Conv: {conv_count}, Pool: {pool_count}, FC: {fc_count}, TTP: {total_params}"
->>>>>>> e34cae62
+        return f"Conv: {conv_count}, Pool: {pool_count}, FC: {fc_count}, TTP: {total_params}"