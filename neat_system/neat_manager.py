import configparser
import os
import sys

# Add the parent directory to the Python path
sys.path.insert(0, os.path.abspath(os.path.join(os.path.dirname(__file__), "..")))

import neat
import tqdm
from tqdm import tqdm

from neat_system.cnn_genome import CNNGenome
from game_logic.game_manager import GameManager
from game_logic.placement_agent import PlacementAgent
from game_logic.search_agent import SearchAgent
import visualize
from ai.models import ANET
from neat_system.weight_reporter import WeightStatsReporter


class NEAT_Manager:
    def __init__(
        self,
        board_size,
        ship_sizes,
        strategy_placement,
        strategy_search,
        chromosome,
        range_evaluations,
        config,
        game_manager,
    ):
        self.board_size = board_size
        self.ship_sizes = ship_sizes
        self.strategy_placement = strategy_placement
        self.strategy_search = strategy_search

        self.config = config
        self.chromosome = chromosome
        self.range_evaluations = range_evaluations

        self.game_manager = game_manager

    def set_placement_agents(self, placement_agents):
        self.placement_agents = placement_agents

    def simulate_game(self, game_manager, search_agent, placement_agent):
        """Simulate a Battleship game and return the move count."""

        current_state = game_manager.initial_state(placement_agent)

        while not game_manager.is_terminal(current_state):
            move = search_agent.strategy.find_move(current_state)

            current_state = game_manager.next_state(
                current_state, move, current_state.placing
            )

        return current_state.move_count

    def evaluate(self, game_manager, net, placement_agent):
        """Simulate games to evaluate the genome fitness."""

        search_agent = SearchAgent(
            board_size=self.board_size,
            strategy=self.strategy_search,
            net=net,
        )

        sum_move_count = 0

        for i in range(self.range_evaluations):
            move_count = self.simulate_game(game_manager, search_agent, placement_agent)
            sum_move_count += move_count

        # Return the genome fitness
        avg_moves = sum_move_count / self.range_evaluations
        return self.board_size**2 - avg_moves

    def eval_genomes(self, genomes, config):
        """Evaluate the fitness of each genome in the population."""

        for i, (genome_id, genome) in enumerate(
            tqdm(genomes, desc="Evaluating generation")
        ):
            for placement_agent in self.placement_agents:
                net = ANET.create_from_cnn_genome(genome=genome, config=config)
                genome.fitness = self.evaluate(self.game_manager, net, placement_agent)


def run(
    config,
    gen,
    board_size,
    ship_sizes,
    strategy_placement,
    strategy_search,
    chromosome,
    range_evaluations,
):
    # Searching Agent
    # p = neat.Checkpointer.restore_checkpoint("neat-checkpoint-0")
    p = neat.Population(config)
    p.add_reporter(neat.StdOutReporter(True))
    stats = neat.StatisticsReporter()
    p.add_reporter(stats)
    # Attach custom WeightStatsReporter
    weight_stats_reporter = WeightStatsReporter()
    p.add_reporter(weight_stats_reporter)

    # p.add_reporter(neat.Checkpointer(10))

    game_manager = GameManager(size=board_size)

    manager = NEAT_Manager(
        board_size,
        ship_sizes,
        strategy_placement,
        strategy_search,
        chromosome,
        range_evaluations,
        config,
        game_manager,
    )

    p.run(manager.eval_genomes, gen)

    visualize.visualize_hof(statistics=stats)
    visualize.plot_weight_stats(weight_stats_reporter.get_weight_stats())
    visualize.plot_species_weight_stats(
        weight_stats_reporter.get_species_weight_stats()
    )
    species_analysis = visualize.analyze_species_from_population(p.species)
    visualize.plot_species_analysis(species_analysis)
    visualize.visualize_species(stats)
    visualize.plot_stats(
        statistics=stats,
        best_possible=(board_size**2 - sum(ship_sizes)),
        ylog=False,
        view=True,
    )
    visualize.plot_fitness_boxplot(stats)


def get_kernel_sizes(board_size):
    # Use the board size if it's odd; otherwise, subtract 1 to get the largest odd
    max_odd = board_size if board_size % 2 == 1 else board_size - 1
    # Calculate a middle kernel size that's also odd
    mid = (1 + max_odd) // 2
    if mid % 2 == 0:
        mid += 1
    # Remove duplicates (e.g., for board_size=3, 1 may appear twice)
    return list(dict.fromkeys([1, mid, max_odd]))


def get_strides(board_size):
    # For strides, we'll keep it simple: always include 1 and board_size//2
    return list(dict.fromkeys([1, board_size // 2]))


def get_paddings(board_size):
    # For paddings, use 0 and board_size//4
    return list(dict.fromkeys([0, board_size // 4]))


def get_pool_sizes(board_size):
    """Returns a list of valid pooling sizes, ensuring they fit within the board."""
    max_pool = (
        board_size if board_size % 2 == 0 else board_size - 1
    )  # Largest even size
    mid_pool = max(2, board_size // 2)  # Half the board, but at least 2
    return list(dict.fromkeys([2, mid_pool, max_pool]))


def get_pool_strides(board_size):
    """Returns a list of valid pooling strides, ensuring valid downsampling."""
    return list(dict.fromkeys([1, board_size // 2]))


if __name__ == "__main__":
    local_dir = os.path.dirname(__file__)
    config_path = os.path.join(local_dir, "config.txt")

    # === Static Parameters ===
<<<<<<< HEAD
    BOARD_SIZE = 5
    SHIP_SIZES = [3, 2, 2]
    CHROMOSOME = [(0, 0, 0), (1, 1, 0), (1, 1, 1)]
    NUM_GENERATIONS = 100
    POPULATION_SIZE = 20
=======
    BOARD_SIZE = 3
    SHIP_SIZES = [2]
    CHROMOSOME = [(0, 0, 0)]
    NUM_GENERATIONS = 20
    POPULATION_SIZE = 50
>>>>>>> e34cae62
    RANGE_EVALUATIONS = 5
    MUTATE_ARCHITECTURE = True
    CROSSOVER_ARCHITECTURE = True
    MUTATE_WEIGHTS = False
    CROSSOVER_WEIGHTS = False
    # =======================================

    # Read the existing config file
    cp = configparser.ConfigParser()
    cp.read(config_path)

    # Update [NEAT] section values
    cp["NEAT"]["fitness_threshold"] = str(BOARD_SIZE**2 - sum(SHIP_SIZES))
    cp["NEAT"]["pop_size"] = str(POPULATION_SIZE)

    # Update [CNNGenome] section values
    cp["CNNGenome"]["input_size"] = str(BOARD_SIZE)
    cp["CNNGenome"]["output_size"] = str(BOARD_SIZE**2)
    cp["CNNGenome"]["kernel_sizes"] = str(get_kernel_sizes(BOARD_SIZE))
    cp["CNNGenome"]["strides"] = str(get_strides(BOARD_SIZE))
    cp["CNNGenome"]["paddings"] = str(get_paddings(BOARD_SIZE))

    cp["CNNGenome"]["pool_sizes"] = str(get_pool_sizes(BOARD_SIZE))
    cp["CNNGenome"]["pool_strides"] = str(get_pool_strides(BOARD_SIZE))

    cp["CNNGenome"]["mutate_architecture"] = str(MUTATE_ARCHITECTURE)
    cp["CNNGenome"]["mutate_weights"] = str(MUTATE_WEIGHTS)
    cp["CNNGenome"]["crossover_architecture"] = str(CROSSOVER_ARCHITECTURE)
    cp["CNNGenome"]["crossover_weights"] = str(CROSSOVER_WEIGHTS)

    # Write the updated config back to disk
    with open(config_path, "w") as f:
        cp.write(f)

    # Now load the NEAT configuration from the updated config file
    config = neat.Config(
        CNNGenome,
        neat.DefaultReproduction,
        neat.DefaultSpeciesSet,
        neat.DefaultStagnation,
        config_path,
    )

    run(
        config=config,
        gen=NUM_GENERATIONS,
        board_size=BOARD_SIZE,
        ship_sizes=SHIP_SIZES,
        strategy_placement="custom",
        strategy_search="nn_search",
        chromosome=CHROMOSOME,
        range_evaluations=RANGE_EVALUATIONS,
    )<|MERGE_RESOLUTION|>--- conflicted
+++ resolved
@@ -182,19 +182,11 @@
     config_path = os.path.join(local_dir, "config.txt")
 
     # === Static Parameters ===
-<<<<<<< HEAD
     BOARD_SIZE = 5
     SHIP_SIZES = [3, 2, 2]
     CHROMOSOME = [(0, 0, 0), (1, 1, 0), (1, 1, 1)]
     NUM_GENERATIONS = 100
     POPULATION_SIZE = 20
-=======
-    BOARD_SIZE = 3
-    SHIP_SIZES = [2]
-    CHROMOSOME = [(0, 0, 0)]
-    NUM_GENERATIONS = 20
-    POPULATION_SIZE = 50
->>>>>>> e34cae62
     RANGE_EVALUATIONS = 5
     MUTATE_ARCHITECTURE = True
     CROSSOVER_ARCHITECTURE = True
