--- conflicted
+++ resolved
@@ -1,25 +1,14 @@
 [NEAT]
 fitness_criterion = max
-<<<<<<< HEAD
 fitness_threshold = 18
 pop_size = 2
-=======
-fitness_threshold = 7
-pop_size = 50
->>>>>>> e34cae62
 reset_on_extinction = True
 no_fitness_termination = False
 
 [CNNGenome]
-<<<<<<< HEAD
 input_channels = 5
 input_size = 5
 output_size = 25
-=======
-input_channels = 4
-input_size = 3
-output_size = 9
->>>>>>> e34cae62
 kernel_sizes = [1, 3]
 strides = [1]
 paddings = [0]
