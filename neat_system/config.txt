--- conflicted
+++ resolved
@@ -1,11 +1,7 @@
 [NEAT]
 fitness_criterion = max
 fitness_threshold = 13.600000000000001
-<<<<<<< HEAD
 pop_size = 2
-=======
-pop_size = 20
->>>>>>> 557e34aa
 reset_on_extinction = True
 no_fitness_termination = True
 
