import pandas as pd
import torch
import numpy as np
import networkx as nx
import matplotlib.pyplot as plt

from neat_system.cnn_layers import CNNConvGene, CNNPoolGene, CNNFCGene

def plot_species_weight_stats(species_weight_stats):
    """
    Plots the evolution of the mean weight value per species over generations.

    Parameters:
      species_weight_stats: A dict with keys as generations and values as dicts
                            mapping species IDs to weight statistics (including 'mean').
    """
    # Collect all species IDs that have appeared.
    all_species = set()
    for gen_stats in species_weight_stats.values():
        all_species.update(gen_stats.keys())
    all_species = sorted(list(all_species))

    # Build a dictionary: for each species, record its mean weight for each generation.
    species_data = {sid: {} for sid in all_species}
    for gen, gen_stats in species_weight_stats.items():
        for sid in all_species:
            if sid in gen_stats:
                species_data[sid][gen] = gen_stats[sid]["mean"]
            else:
                species_data[sid][gen] = np.nan

    # Convert to a DataFrame: rows=generations, columns=species.
    df = pd.DataFrame({sid: pd.Series(data) for sid, data in species_data.items()})
    df.index.name = "Generation"

    plt.figure(figsize=(10, 6))
    for sid in df.columns:
        plt.plot(df.index, df[sid], marker="o", label=f"Species {sid}")
    plt.xlabel("Generation")
    plt.ylabel("Mean Weight Value")
    plt.title("Mean Weight Evolution Per Species")
    plt.legend()
    plt.grid(True)
    plt.show()


def plot_weight_stats(weight_stats):
    """
    Plots the mean, std deviation, min, and max values of weights over generations.
    """
    df = pd.DataFrame(weight_stats).T  # Transpose so generations are rows
    df.index.name = "Generation"

    plt.figure(figsize=(10, 6))
    plt.plot(df.index, df["mean"], marker="o", label="Mean Weight")
    plt.fill_between(
        df.index, df["min"], df["max"], color="gray", alpha=0.3, label="Min/Max Range"
    )
    plt.plot(df.index, df["std"], marker="o", label="Weight Std Dev")

    plt.xlabel("Generation")
    plt.ylabel("Weight Values")
    plt.title("Weight Evolution Over Generations")
    plt.legend()
    plt.grid(True)
    plt.show()


def plot_fitness_boxplot(stats):
    # For each generation, collect all fitness values.
    fitness_data = []
    generations = []
    for gen_idx, gen_stats in enumerate(stats.generation_statistics):
        gen_fitness = []
        for species in gen_stats.values():
            gen_fitness.extend(species.values())
        fitness_data.append(gen_fitness)
        generations.append(gen_idx)

    plt.figure(figsize=(12, 6))
    plt.boxplot(fitness_data, labels=generations, showfliers=True)
    plt.xlabel("Generation")
    plt.ylabel("Fitness")
    plt.title("Fitness Distribution Per Generation")
    plt.grid(True)
    plt.show()


def plot_species_sizes(stats):
    """
    Expects stats to be a StatisticsReporter object that contains species data.
    Uses stats.get_species_sizes() to retrieve a list of species counts per generation.
    """
    print(stats)

    species_counts = (
        stats.get_species_sizes()
    )  # e.g. returns a list of lists: one per generation
    # Convert to a DataFrame for easier plotting
    species_df = pd.DataFrame(species_counts)
    species_df.columns = [f"Species {i + 1}" for i in range(species_df.shape[1])]
    species_df.index.name = "Generation"

    plt.figure(figsize=(10, 6))
    for col in species_df.columns:
        plt.plot(species_df.index, species_df[col], marker="o", label=col)
    plt.xlabel("Generation")
    plt.ylabel("Number of Members")
    plt.title("Species Sizes Over Generations")
    plt.legend()
    plt.grid(True)
    plt.show()


def visualize_hof(statistics, hof_size=5):
    """
    Retrieves the top `hof_size` best genomes from the StatisticsReporter and
    visualizes each one in a single figure using subplots.
    """
    best_genomes = statistics.best_genomes(hof_size)
    # Create a figure with hof_size subplots in one row.
    fig, axes = plt.subplots(1, hof_size, figsize=(5 * hof_size, 5))

    # If there's only one subplot, wrap it in a list to be consistent.
    if hof_size == 1:
        axes = [axes]

    for idx, genome in enumerate(best_genomes):
        ax = axes[idx]
        visualize_genome(genome, ax, title=f"HOF Genome {idx + 1}")

    plt.tight_layout()
    plt.show()


def visualize_genome(genome, ax, title="Genome Architecture"):
    """
    Visualizes a single genome on the provided axis.
    """
    G = nx.DiGraph()
    for i, gene in enumerate(genome.layer_config):
<<<<<<< HEAD
        if hasattr(gene, "kernel_size"):
=======
        if isinstance(gene, CNNConvGene):
>>>>>>> e34cae62
            label = f"Conv: k={gene.kernel_size}\nout={gene.out_channels}"
        elif isinstance(gene, CNNPoolGene):
            label = f"Pool: type={gene.pool_type}\np={gene.pool_size}, s={gene.stride}"
        elif isinstance(gene, CNNFCGene):
            label = f"FC: size={gene.fc_layer_size}"
        else:
            label = "Unknown"
        G.add_node(i, label=label)
        if i > 0:
            G.add_edge(i - 1, i)

    pos = nx.spring_layout(G)
    node_labels = nx.get_node_attributes(G, "label")
    nx.draw(
        G,
        pos,
        with_labels=True,
        labels=node_labels,
        node_size=1500,
        node_color="lightblue",
        ax=ax,
    )
    ax.set_title(title)


def visualize_species(statistics):
    """
    Visualizes the number of individuals per species over generations.
    Uses the get_species_sizes() method from the statistics object to create a DataFrame.
    Only shows lines where the species existed.
    """
    # Get species counts as a list of lists: one list per generation.
    species_counts = statistics.get_species_sizes()
    # Convert to a DataFrame: each row is a generation, each column a species.
    species_df = pd.DataFrame(species_counts)
    species_df.columns = [f"Species {i + 1}" for i in range(species_df.shape[1])]
    species_df.index.name = "Generation"

    # For each species, replace counts with NaN for generations before its creation and after extinction.
    for col in species_df.columns:
        # Get generations where species count is > 0.
        nonzero = species_df[col] > 0
        if nonzero.any():
            # The first generation the species appears
            first_gen = species_df.index[nonzero.argmax()]
            # The last generation it appears (using reversed series)
            last_gen = species_df.index[::-1][nonzero[::-1].argmax()]
            # Set values before first_gen and after last_gen to NaN.
            species_df.loc[species_df.index < first_gen, col] = np.nan
            species_df.loc[species_df.index > last_gen, col] = np.nan

    plt.figure(figsize=(10, 6))
    # Plot a line for each species.
    for col in species_df.columns:
        plt.plot(species_df.index, species_df[col], marker="o", label=col)
    plt.xlabel("Generation")
    plt.ylabel("Number of Members")
    plt.title("Species Sizes Over Generations")
    plt.legend()
    plt.grid(True)
    plt.show()


def plot_stats(statistics, best_possible, ylog=False, view=False):
    """
    Plots the population's average, median, and standard deviation of fitness,
    along with the best fitness and the average best fitness per species,
    plus a horizontal line for the best possible fitness.

    Parameters:
        statistics: The NEAT statistics object.
        best_possible: The best fitness possible.
        ylog: If True, use a logarithmic scale for y.
        view: If True, display the plot.
    """
    # Determine the number of generations based on the most_fit_genomes list.
    generations = list(range(len(statistics.most_fit_genomes)))

    # Get average, median, and stdev fitness per generation.
    avg_fitness_list = statistics.get_fitness_mean()
    median_fitness_list = statistics.get_fitness_median()
    stdev_fitness_list = statistics.get_fitness_stdev()

    # Convert to numpy arrays (handle scalars if needed).
    avg_fitness = (
        np.array(avg_fitness_list)
        if isinstance(avg_fitness_list, list)
        else np.array([avg_fitness_list])
    )
    median_fitness = (
        np.array(median_fitness_list)
        if isinstance(median_fitness_list, list)
        else np.array([median_fitness_list])
    )
    stdev_fitness = (
        np.array(stdev_fitness_list)
        if isinstance(stdev_fitness_list, list)
        else np.array([stdev_fitness_list])
    )

    # Extract best fitness from the most fit genome per generation.
    best_fitness = [genome.fitness for genome in statistics.most_fit_genomes]

    # Compute average best fitness per species per generation.
    avg_best_species_fitness = []
    for gen_stats in statistics.generation_statistics:
        best_species_fitness = []
        # For each species, find the best fitness.
        for species_id, genomes_fitness_dict in gen_stats.items():
            if genomes_fitness_dict:  # Only consider species with members.
                best_fit = max(genomes_fitness_dict.values())
                best_species_fitness.append(best_fit)
        # Compute the average for this generation (or 0 if empty).
        avg_best_species_fitness.append(
            np.mean(best_species_fitness) if best_species_fitness else 0
        )

    # Ensure that all data series have the same length.
    min_length = min(
        len(generations),
        len(avg_fitness),
        len(best_fitness),
        len(avg_best_species_fitness),
        len(median_fitness),
        len(stdev_fitness),
    )
    generations = generations[:min_length]
    avg_fitness = avg_fitness[:min_length]
    best_fitness = best_fitness[:min_length]
    avg_best_species_fitness = avg_best_species_fitness[:min_length]
    median_fitness = median_fitness[:min_length]
    stdev_fitness = stdev_fitness[:min_length]

    # Plot the data.
    plt.figure(figsize=(10, 6))
    plt.plot(generations, avg_fitness, "b-", marker="o", label="Average Fitness")
    plt.plot(generations, best_fitness, "g-", marker="o", label="Best Fitness")
    plt.plot(generations, median_fitness, "c-", marker="o", label="Median Fitness")
    plt.plot(generations, stdev_fitness, "y-", marker="o", label="Fitness Std Dev")
    plt.plot(
        generations,
        avg_best_species_fitness,
        "m-",
        marker="o",
        label="Avg. Best Fitness per Species",
    )
    plt.axhline(
        y=best_possible, color="r", linestyle="--", label="Best Possible Fitness"
    )

    plt.title("Population's Fitness over Generations")
    plt.xlabel("Generation")
    plt.ylabel("Fitness")
    plt.grid(True)
    plt.legend(loc="best")
    if ylog:
        plt.gca().set_yscale("symlog")

    if view:
        plt.show()
    plt.close()


def analyze_species_from_population(species):
    """
    Computes architectural averages for each species from the final population.

    Returns a dictionary keyed by species ID with:
      - avg_conv_layers: average number of convolutional layers.
      - avg_fc_layers: average number of fully connected layers.
      - avg_weight_mean: average (across layers and genomes) of the mean weight values.
    """
    species_analysis = {}
    for species_id, species_obj in species.species.items():
        conv_counts = []
        fc_counts = []
        weight_means = []
        for genome in species_obj.members.values():
            # Count layers in the genome.
            conv_layers = sum(
                1 for gene in genome.layer_config if hasattr(gene, "kernel_size")
            )
            fc_layers = sum(
                1 for gene in genome.layer_config if hasattr(gene, "fc_layer_size")
            )
            conv_counts.append(conv_layers)
            fc_counts.append(fc_layers)
            # For weights, compute the mean over each layer then average them.
            layer_weight_means = [
                gene.weights.mean() for gene in genome.layer_config
                if hasattr(gene, 'weights')
            ]
            if layer_weight_means:
                weight_means.append(np.mean(layer_weight_means))
        # Compute species averages.
        species_analysis[species_id] = {
            "avg_conv_layers": np.mean(conv_counts) if conv_counts else 0,
            "avg_fc_layers": np.mean(fc_counts) if fc_counts else 0,
            "avg_weight_mean": np.mean(weight_means) if weight_means else 0,
        }
    return species_analysis


def plot_species_analysis(species_analysis):
    """
    Plots a stacked bar chart where for each species the average number of convolutional layers
    and fully connected layers are shown in one bar (stacked).
    """
    # Sorted species IDs.
    species_ids = sorted(species_analysis.keys())
    avg_conv_layers = [species_analysis[sid]["avg_conv_layers"] for sid in species_ids]
    avg_fc_layers = [species_analysis[sid]["avg_fc_layers"] for sid in species_ids]

    x = np.arange(len(species_ids))
    width = 0.6  # width of the bars

    plt.figure(figsize=(10, 6))
    # Plot conv layers at the bottom.
    p1 = plt.bar(x, avg_conv_layers, width, label="Avg Conv Layers", color="skyblue")
    # Stack fc layers on top.
    p2 = plt.bar(
        x,
        avg_fc_layers,
        width,
        bottom=avg_conv_layers,
        label="Avg FC Layers",
        color="lightgreen",
    )

    plt.xlabel("Species ID")
    plt.ylabel("Average Number of Layers")
    plt.title("Stacked Layers (Conv + FC) per Species")
    plt.xticks(x, [f"Species {sid}" for sid in species_ids])
    plt.legend()
    plt.tight_layout()
    plt.show()


def plot_fitness(move_count, board_size):
    """
    Plot the move count evolution over games, including statistics and a moving average.

    Args:
        move_count (list): List of moves taken in each game
        board_size (int): Size of the game board
    """
    # Convert to numpy array for easier manipulation
    moves = np.array(move_count)
    games = np.arange(len(moves))

    # Calculate statistics
    moving_avg_window = min(20, len(moves))  # Adaptive window size
    moving_avg = np.convolve(
        moves, np.ones(moving_avg_window) / moving_avg_window, mode="valid"
    )
    overall_avg = np.mean(moves)
    best_score = np.min(moves)
    worst_score = np.max(moves)

    # Create the plot with a modern style
    plt.style.use("bmh")  # Using built-in style
    fig, (ax1, ax2) = plt.subplots(2, 1, figsize=(12, 8), height_ratios=[3, 1])
    fig.patch.set_facecolor("white")  # Set background color

    # Set title with custom styling
    fig.suptitle(
        f"Battleship Performance Analysis (Board Size: {board_size}x{board_size})",
        fontsize=14,
        fontweight="bold",
        y=0.95,
    )

    # Main plot
    ax1.plot(
        games, moves, color="#FFFF00", label="Moves per game", alpha=0.5, linewidth=1
    )
    ax1.plot(
        games[moving_avg_window - 1 :],
        moving_avg,
        color="#2E86C1",
        label=f"Moving average (window={moving_avg_window})",
        linewidth=2,
    )
    ax1.axhline(
        y=overall_avg,
        color="#E74C3C",
        linestyle="--",
        label=f"Overall average: {overall_avg:.1f}",
        linewidth=1.5,
    )

    # Add min/max bands
    ax1.fill_between(
        games,
        np.minimum.accumulate(moves),
        np.maximum.accumulate(moves),
        alpha=0.1,
        color="#7F8C8D",
        label="Min-Max Range",
    )

    # Formatting for main plot
    ax1.set_xlabel("Game Number", fontsize=10)
    ax1.set_ylabel("Number of Moves", fontsize=10)
    ax1.grid(True, alpha=0.3, linestyle="--")
    ax1.legend(loc="upper right", framealpha=0.95, fontsize=9)
    ax1.spines["top"].set_visible(False)
    ax1.spines["right"].set_visible(False)

    # Statistics subplot
    stats_data = [
        ("Best Score", best_score),
        ("Worst Score", worst_score),
        ("Average", overall_avg),
        ("Last 20 Avg", np.mean(moves[-20:]) if len(moves) >= 20 else np.mean(moves)),
    ]

    # Create bar plot for statistics with custom colors
    colors = ["#2ECC71", "#E74C3C", "#3498DB", "#9B59B6"]
    bars = ax2.bar(
        range(len(stats_data)), [x[1] for x in stats_data], color=colors, alpha=0.7
    )
    ax2.set_xticks(range(len(stats_data)))
    ax2.set_xticklabels([x[0] for x in stats_data], fontsize=9)

    # Add value labels on the bars
    for bar in bars:
        height = bar.get_height()
        ax2.text(
            bar.get_x() + bar.get_width() / 2.0,
            height,
            f"{height:.1f}",
            ha="center",
            va="bottom",
            fontsize=9,
            fontweight="bold",
        )

    # Formatting for stats plot
    ax2.set_ylabel("Moves", fontsize=10)
    ax2.grid(True, alpha=0.3, linestyle="--")
    ax2.spines["top"].set_visible(False)
    ax2.spines["right"].set_visible(False)

    # Adjust layout and display
    plt.tight_layout()
    plt.show()


def plot_action_distribution(action_distribution, board_size):
    """
    Prints the action distribution in a readable grid format with 3 decimal precision and dynamic colors.
    This version uses additional thresholds for a more detailed "heatmap" effect.

    :param action_distribution: 1D NumPy array containing the probability of each action.
    :param board_size: The size of the Battleship board (assumed to be square).
    """
    # Reshape the distribution into a grid.
    action_grid = np.array(action_distribution).reshape((board_size, board_size))

    # Compute the maximum probability value.
    max_val = np.max(action_grid)

    # Define dynamic thresholds as fractions of the maximum value.
    # You can adjust these fractions to change the color boundaries.
    threshold_very_high = 0.9 * max_val
    threshold_high = 0.75 * max_val
    threshold_med_high = 0.6 * max_val
    threshold_med = 0.45 * max_val
    threshold_med_low = 0.3 * max_val
    threshold_low = 0.15 * max_val

    def get_colored_value(value):
        if value >= threshold_very_high:
            return f"\033[95m{value:.3f}\033[0m"  # Magenta for very high values
        elif value >= threshold_high:
            return f"\033[91m{value:.3f}\033[0m"  # Red for high values
        elif value >= threshold_med_high:
            return f"\033[93m{value:.3f}\033[0m"  # Yellow for medium-high values
        elif value >= threshold_med:
            return f"\033[92m{value:.3f}\033[0m"  # Green for medium values
        elif value >= threshold_med_low:
            return f"\033[96m{value:.3f}\033[0m"  # Cyan for medium-low values
        elif value >= threshold_low:
            return f"\033[94m{value:.3f}\033[0m"  # Blue for low values
        else:
            return f"\033[90m{value:.3f}\033[0m"  # Grey for very low values

    print("\nMCTS Action Distribution:")
    print("-" * (board_size * 7))  # Separator line

    for row in range(board_size):
        row_values = [
            get_colored_value(action_grid[row, col]) for col in range(board_size)
        ]
        print(" | ".join(row_values))

    print("-" * (board_size * 7))  # Separator line


def show_board(board, board_size):
    """
    Prints the Battleship board with colors for better visualization.

    :param state: The game state containing the board layers.
    :param board_size: The size of the board (assumed square).
    """
    # ANSI Color Codes
    COLORS = {
        "empty": "\033[90m- \033[0m",  # Grey for unexplored
        "hit": "\033[93mX \033[0m",  # Yellow for hits
        "miss": "\033[94mO \033[0m",  # Blue for misses
        "sunk": "\033[91mS \033[0m",  # Red for sunken ships
    }

    print("\nCurrent Board State:")
    print("-" * (board_size * 2))  # Formatting line

    for i in range(board_size):
        row = ""
        for j in range(board_size):
            index = i * board_size + j
            if board[3][index] == 1:  # Sunken ship
                row += COLORS["sunk"]
            elif board[1][index] == 1:  # Hit
                row += COLORS["hit"]
            elif board[2][index] == 1:  # Miss
                row += COLORS["miss"]
            else:  # Unexplored
                row += COLORS["empty"]

        print(row)

    print("-" * (board_size * 2))  # Formatting line


def print_rbuf(rbuf, num_samples, board_size):
    """
    Pretty-print a few samples from the replay buffer.

    :param rbuf: The replay buffer object.
    :param num_samples: The number of samples to print.
    :param board_size: The size of the board (assumed square).
    """
    print("\n--- Replay Buffer Contents ---")
    print(f"Total stored samples: {len(rbuf)}")

    if len(rbuf) == 0:
        print("Replay buffer is empty.")
        return

    # Randomly sample entries to print if buffer is large
    indices = np.random.choice(len(rbuf), min(num_samples, len(rbuf)), replace=False)

    for idx in indices:
        (board_tensor, extra_features), action_distribution = rbuf[idx]

        # Convert board tensor to numpy and reshape to the correct format
        # From (1, 4, board_size, board_size) to (4, board_size * board_size)
        board_array = board_tensor.squeeze(0).numpy()  # Remove batch dimension
        board_array = board_array.reshape(
            4, -1
        )  # Reshape to (4, board_size * board_size)

        print(f"\nSample {idx + 1}:")
        show_board(board_array, board_size)

        print(
            "Extra Features:",
            (
                extra_features.numpy()
                if isinstance(extra_features, torch.Tensor)
                else extra_features
            ),
        )
        print("Action Distribution Shape:", action_distribution.shape)
        plot_action_distribution(action_distribution, board_size)
        print("-" * 40)<|MERGE_RESOLUTION|>--- conflicted
+++ resolved
@@ -5,6 +5,7 @@
 import matplotlib.pyplot as plt
 
 from neat_system.cnn_layers import CNNConvGene, CNNPoolGene, CNNFCGene
+
 
 def plot_species_weight_stats(species_weight_stats):
     """
@@ -139,11 +140,7 @@
     """
     G = nx.DiGraph()
     for i, gene in enumerate(genome.layer_config):
-<<<<<<< HEAD
-        if hasattr(gene, "kernel_size"):
-=======
         if isinstance(gene, CNNConvGene):
->>>>>>> e34cae62
             label = f"Conv: k={gene.kernel_size}\nout={gene.out_channels}"
         elif isinstance(gene, CNNPoolGene):
             label = f"Pool: type={gene.pool_type}\np={gene.pool_size}, s={gene.stride}"
@@ -333,8 +330,9 @@
             fc_counts.append(fc_layers)
             # For weights, compute the mean over each layer then average them.
             layer_weight_means = [
-                gene.weights.mean() for gene in genome.layer_config
-                if hasattr(gene, 'weights')
+                gene.weights.mean()
+                for gene in genome.layer_config
+                if hasattr(gene, "weights")
             ]
             if layer_weight_means:
                 weight_means.append(np.mean(layer_weight_means))
