--- conflicted
+++ resolved
@@ -226,68 +226,9 @@
 
             # --- Step 2: Save initial models ---
             if self.mcts_config["model"]["save"] and gen == 0:
-<<<<<<< HEAD
                 self._save_models(gen, initial=True)
 
             # --- Step 3: Baseline Evaluation ---
-=======
-                print("Saving initial models...")
-                model_dir_search = f"models/{str(self.board_size)}"
-                model_dir_placement = f"placement_population/{str(self.board_size)}"
-                experiment = self.evolution_config["experiment"]
-
-                if self.run_neat and self.run_inner_loop:
-                    self.save_best_neat_agent(model_dir=model_dir_search, subdir="erl", gen=gen - 1,
-                                              experiment=experiment)
-
-                    if self.run_ga:
-                        self.save_placement_population(
-                            chromosomes=self.placement_ga.population_chromosomes,
-                            model_dir=model_dir_placement,
-                            subdir="erl",
-                            gen=gen - 1,
-                            experiment=experiment,
-                        )
-
-                elif self.run_neat:
-                    self.save_best_neat_agent(model_dir=model_dir_search, subdir="neat", gen=gen - 1,
-                                              experiment=experiment)
-
-                    if self.run_ga:
-                        self.save_placement_population(
-                            chromosomes=self.placement_ga.population_chromosomes,
-                            model_dir=model_dir_placement,
-                            subdir="neat",
-                            gen=gen - 1,
-                            experiment=experiment,
-                        )
-
-                elif self.run_inner_loop:
-                    model_path = f"{model_dir_search}/rl/solo/{experiment}/model_gen{gen}.pth"
-                    self.search_agents[0].strategy.net.save_model(model_path)
-
-                    if self.run_ga:
-                        self.save_placement_population(
-                            chromosomes=self.placement_ga.population_chromosomes,
-                            model_dir=model_dir_placement,
-                            subdir="rl",
-                            gen=gen - 1,
-                            experiment=experiment,
-                        )
-                else:
-                    if self.run_ga:
-                        self.save_placement_population(
-                            chromosomes=self.placement_ga.population_chromosomes,
-                            model_dir=model_dir_placement,
-                            subdir=self.placement_ga_opponent_subdir_label,
-                            gen=gen - 1,
-                            experiment=experiment,
-                        )
-
-            # --- Step 2: Baseline Evaluation ---
-            print("__Step 2: Evaluating against baseline opponents__")
-            step_start = time.perf_counter()
->>>>>>> 2af39087
             if self.run_ga:
                 self.evaluate_agents_baselines(self.search_agents, self.placement_ga.pop_placing_agents, gen)
             else:
@@ -329,90 +270,6 @@
                 self.neat_manager.evolve_one_generation()
             if self.run_ga:
                 self.placement_ga.evolve()
-<<<<<<< HEAD
-=======
-            step_end = time.perf_counter()
-            timings['evolution'].append(step_end - step_start)
-
-            # --- Collect metrics ---
-            if not self.run_neat and not self.run_inner_loop:
-                for i, search_agent in enumerate(self.search_agents):
-                    if hasattr(search_agent.strategy, 'get_metrics'):
-                        search_agent_metrics[gen].append(search_agent.strategy.get_metrics())
-            elif self.run_inner_loop and self.run_neat:
-                # Collect metrics from NEAT-based agents
-                for key, (_, search_agent) in self.search_agents_mapping.items():
-                    if hasattr(search_agent.strategy, 'get_metrics'):
-                        search_agent_metrics[gen].append(search_agent.strategy.get_metrics())
-
-            # --- Step 6: Save models ---
-            if self.mcts_config["model"]["save"] and (gen + 1) % 10 == 0:
-                model_dir_search = f"models/{str(self.board_size)}"
-                model_dir_placement = f"placement_population/{str(self.board_size)}"
-                experiment = self.evolution_config["experiment"]
-
-                if self.run_neat and self.run_inner_loop:
-                    self.save_best_neat_agent(model_dir=model_dir_search, subdir="erl", gen=gen, experiment=experiment)
-                    if self.run_ga:
-                        self.save_placement_population(
-                            chromosomes=self.placement_ga.population_chromosomes,
-                            model_dir=model_dir_placement,
-                            subdir="erl",
-                            gen=gen,
-                            experiment=experiment,
-                        )
-
-                elif self.run_neat:
-                    self.save_best_neat_agent(model_dir=model_dir_search, subdir="neat", gen=gen, experiment=experiment)
-                    if self.run_ga:
-                        self.save_placement_population(
-                            chromosomes=self.placement_ga.population_chromosomes,
-                            model_dir=model_dir_placement,
-                            subdir="neat",
-                            gen=gen,
-                            experiment=experiment,
-                        )
-
-                elif self.run_inner_loop:
-                    model_path = f"{model_dir_search}/rl/solo/{experiment}/model_gen{gen + 1}.pth"
-                    self.search_agents[0].strategy.net.save_model(model_path)
-                    if self.run_ga:
-                        self.save_placement_population(
-                            chromosomes=self.placement_ga.population_chromosomes,
-                            model_dir=model_dir_placement,
-                            subdir="rl",
-                            gen=gen,
-                            experiment=experiment,
-                        )
-                else:
-                    if self.run_ga:
-                        self.save_placement_population(
-                            chromosomes=self.placement_ga.population_chromosomes,
-                            model_dir=model_dir_placement,
-                            subdir=self.placement_ga_opponent_subdir_label,
-                            gen=gen,
-                            experiment=experiment,
-                        )
-                print("Models saved.")
-
-        # Save the best NEAT agent at the end of training
-        if self.run_neat and self.run_inner_loop:
-            best_genome = self.neat_manager.population.best_genome
-            net = ANET(board_size=self.board_size, device=self.device, config=self.neat_manager.config,
-                       genome=best_genome)
-            best_agent = SearchAgent(
-                board_size=self.board_size,
-                strategy="nn_search",
-                net=net,
-                optimizer="adam",
-                name=f"best_agent",
-                lr=0.0001,
-            )
-            if self.run_ga:
-                model_path = f"models/{str(self.board_size)}/erl/co_evo/{self.evolution_config['experiment']}/best_agent.pth"
-            else:
-                model_path = f"models/{str(self.board_size)}/neat/solo/{self.evolution_config['experiment']}/best_agent.pth"
->>>>>>> 2af39087
 
             # --- Step 7: Save models ---
             if self.mcts_config["model"]["save"] and (gen + 1) % 10 == 0:
