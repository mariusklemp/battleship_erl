import json
import os
import time
from collections import defaultdict

from tqdm import tqdm

from RBUF import RBUF
from deap_system.placement_ga import PlacementGeneticAlgorithm
from metrics.competitive_evaluator import CompetitiveEvaluator
from metrics.evaluator import Evaluator
from game_logic.search_agent import SearchAgent
from game_logic.game_manager import GameManager
from ai.model import ANET
from inner_loop import InnerLoopManager
from neat_system.neat_manager import NeatManager


class OuterLoopManager:
    """
    Manages the outer evolutionary loop for training Battleship agents.
    Handles both placing and search agents, with support for NEAT and standard neural networks.
    """

    def __init__(self, mcts_config_path="config/mcts_config.json",
                 evolution_config_path="config/evolution_config.json",
                 layer_config_path="ai/config_simple.json"):
        # Load configurations
        self.mcts_config = self._load_config(mcts_config_path)
        self.evolution_config = self._load_config(evolution_config_path)
        self.layer_config_path = layer_config_path

        # Extract common parameters
        self.board_size = self.mcts_config["board_size"]
        self.ship_sizes = self.mcts_config["ship_sizes"]
        self.run_inner_loop = self.mcts_config["run_inner_loop"]
        self.run_neat = self.evolution_config["run_neat"]
        self.run_ga = self.evolution_config["run_ga"]

        # Initialize components
        self.game_manager = GameManager(size=self.board_size)
        self._initialize_evaluator()
        self.placement_ga = None
        self.neat_manager = None
        self.inner_loop_manager = None

        # Initialize agents and metrics tracker
        self.search_agents = []
        self.search_agents_mapping = {}

        # Create directory for saving models
        os.makedirs("models", exist_ok=True)

    def _load_config(self, config_path):
        """Load MCTS configuration."""
        with open(config_path, "r") as f:
            return json.load(f)

    def _initialize_evaluator(self):
        """Initialize the evaluator for agent performance assessment."""
        self.evaluator = Evaluator(
            game_manager=self.game_manager,
            board_size=self.board_size,
            ship_sizes=self.ship_sizes,
            num_evaluation_games=self.evolution_config.get("num_evaluation_games", 10),
        )
        # Instantiate the CompetitiveEvaluator.
        self.competitive_evaluator = CompetitiveEvaluator(
            game_manager=self.game_manager,
            board_size=self.board_size,
            ship_sizes=self.ship_sizes,
            run_ga=self.run_ga,
            default_num_placement=self.evolution_config["placing_population"]["size"] / 2,
        )

    def _initialize_neat(self):
        """Initialize the NEAT system for evolving neural networks."""

        self.neat_manager = NeatManager(
            neat_config_path=os.path.join("neat_system", "config.txt"),
            evolution_config=self.evolution_config,
            board_size=self.board_size,
            ship_sizes=self.ship_sizes
        )

    def initialize_placement_ga(self):
        """Initialize the placement genetic algorithm."""

        self.placement_ga = PlacementGeneticAlgorithm(
            game_manager=self.game_manager,
            board_size=self.board_size,
            ship_sizes=self.ship_sizes,
            population_size=self.evolution_config["placing_population"]["size"],
            num_generations=self.evolution_config["evolution"]["num_generations"],
            elite_size=self.evolution_config["placing_population"]["elite_size"],
            MUTPB=self.evolution_config["placing_population"]["mutation_probability"],
            TOURNAMENT_SIZE=self.evolution_config["placing_population"]["tournament_size"],
        )
        self.placement_ga.initialize_placing_population(self.evolution_config["placing_population"]["size"])

    def _initialize_nn_search_agents(self):
        """Initialize search agents with neural networks."""
        population_size = self.evolution_config["search_population"]["size"]
        search_agents = []

        for i in range(population_size):
            agent = self._create_nn_agent(i * 100)
            search_agents.append(agent)

        return search_agents

    def _create_nn_agent(self, model_number):
        """Create a neural network-based search agent."""

        # Create a new network instance for each model
        net = ANET(board_size=self.board_size, activation="relu", device="cpu", layer_config=self.layer_config_path)
        search_agent = SearchAgent(
            board_size=self.board_size,
            strategy="nn_search",
            net=net,
            optimizer="adam",
            name=f"nn_{model_number}",
            lr=0.0001,
        )
        return search_agent

    def update_search_agent_genomes(self):
        """
        Update search agents to match the current NEAT population.
        """
        population_items = self.neat_manager.population.population.items()

        # Iterate over the population and update existing agents.
        for i, (genome_id, genome) in enumerate(population_items):
            net = ANET(board_size=self.board_size, device="cpu", config=self.neat_manager.config, genome=genome)
            agent = SearchAgent(
                board_size=self.board_size,
                strategy="nn_search",
                net=net,
                optimizer="adam",
                name=f"agent_{i}",
                lr=0.0001,
            )
            self.search_agents_mapping[i] = (genome, agent)

        # Update list based on the current NEAT population.
        self.search_agents = [agent for (_, agent) in self.search_agents_mapping.values()]

    def evaluate_agents_baselines(self, search_agents, placement_agents=None, generation=0):
        """Evaluate both search and placement agents against baseline opponents."""
        self.evaluator.evaluate_search_agents(search_agents, generation)
        if placement_agents:
            self.evaluator.evaluate_placement_agents(placement_agents, generation)

    def run(self):
        """Run the outer evolutionary loop and record timings, instance counts, and memory snapshots."""

        # Data structures for logging.
        timings = {
            'baseline_evaluation': [],
            'inner_loop_training': [],
            'competitive_evaluation': [],
            'evolution': [],
        }

        search_agent_metrics = []
        # Initialize the list to hold metrics for each generation
        num_generations = self.evolution_config["evolution"]["num_generations"]
        for _ in range(num_generations):
            search_agent_metrics.append([])
        
        rbuf = RBUF()
        if self.mcts_config["replay_buffer"]["load_from_file"]:
            rbuf.init_from_file(file_path=self.mcts_config["replay_buffer"]["file_path"])

        if self.run_neat:
            self._initialize_neat()

        if self.run_ga:
            self.initialize_placement_ga()

        if self.run_inner_loop:
            self.inner_loop_manager = InnerLoopManager(game_manager=self.game_manager)

            if not self.run_neat:
                self.search_agents = self._initialize_nn_search_agents()

        for gen in range(num_generations):
            print(f"\n\n--- Generation {gen}/{num_generations} ---")
            # --- Step 1: Create/Update Search Agents (NEAT or NN) ---
            if self.run_neat:
                self.neat_manager.population.reporters.start_generation(self.neat_manager.population.generation)
                self.update_search_agent_genomes()

            # --- Step 2: Baseline Evaluation ---
            step_start = time.perf_counter()
            if self.run_ga:
                self.evaluate_agents_baselines(self.search_agents, self.placement_ga.pop_placing_agents, gen)
            else:
                self.evaluate_agents_baselines(self.search_agents, generation=gen)

            step_end = time.perf_counter()
            timings['baseline_evaluation'].append(step_end - step_start)

            # --- Step 3: Inner Loop Training ---
            step_start = time.perf_counter()
            if self.run_inner_loop:
                print(f"\nInner loop: Training {len(self.search_agents)} search agents")
                for i, search_agent in tqdm(enumerate(self.search_agents), desc="Training search agents",
                                            total=len(self.search_agents)):
                    self.inner_loop_manager.run(search_agent, rbuf=rbuf, gen=gen)

                if self.run_neat:
                    for key, (genome, search_agent) in self.search_agents_mapping.items():
                        # Transfer the trained network weights/biases
                        genome = search_agent.strategy.net.read_weights_biases_to_genome(genome)
                        self.search_agents_mapping[key] = (genome, search_agent)
                        self.search_agents[key] = search_agent

            step_end = time.perf_counter()
            timings['inner_loop_training'].append(step_end - step_start)

            # --- Step 4: Competitive evaluation ---
            step_start = time.perf_counter()
            if self.run_ga and self.run_neat:
                print("__Step 4: Evaluating NEAT vs GA competitively__")
                (updated_search_agents_mapping, updated_placement_agents) = self.competitive_evaluator.evaluate(
                    search_agents=self.search_agents_mapping,
                    placement_agents=self.placement_ga.pop_placing_agents
                )
                self.placement_ga.pop_placing_agents = updated_placement_agents
                self.search_agents_mapping = updated_search_agents_mapping
                for key, (genome, search_agent) in self.search_agents_mapping.items():
                    print(f"Genome {key} updated with fitness {genome.fitness}")
            elif self.run_ga and not self.run_neat:
                print("__Step 4: Evaluating GA competitively__")
                (updated_search, updated_placement_agents) = (self.competitive_evaluator.evaluate(
                    search_agents=self.search_agents, placement_agents=self.placement_ga.pop_placing_agents))
                self.placement_ga.pop_placing_agents = updated_placement_agents
            elif self.run_neat and not self.run_ga:
                print("__Step 4: Evaluating NEAT competitively__")
                (updated_search_agents_mapping, updated_placement_agents) = self.competitive_evaluator.evaluate(
                    search_agents=self.search_agents_mapping,
                )
                self.search_agents_mapping = updated_search_agents_mapping

            step_end = time.perf_counter()
            timings['competitive_evaluation'].append(step_end - step_start)

            # --- Step 5: Evolution ---
            step_start = time.perf_counter()
            if self.run_neat:
                print("__Step 5: Evolving genomes__")
                self.neat_manager.evolve_one_generation()
            if self.run_ga:
                print("__Step 5: Evolving GA placement agents__")
                self.placement_ga.evolve()
            step_end = time.perf_counter()
            timings['evolution'].append(step_end - step_start)

            if not self.run_neat and not self.run_inner_loop:
                for i, search_agent in enumerate(self.search_agents):
                    if hasattr(search_agent.strategy, 'get_metrics'):
                        search_agent_metrics[gen].append(search_agent.strategy.get_metrics())
                    else:
                        print(f"Warning: Agent {i} does not have get_metrics method")
            elif self.run_inner_loop and self.run_neat:
                # Collect metrics from NEAT-based agents
                for key, (_, search_agent) in self.search_agents_mapping.items():
                    if hasattr(search_agent.strategy, 'get_metrics'):
                        search_agent_metrics[gen].append(search_agent.strategy.get_metrics())
                    else:
                        print(f"Warning: Agent {key} does not have get_metrics method")

            # --- Step 6: Save models ---
            if self.mcts_config["model"]["save"] and (gen + 1) % 10 == 0:
                model_dir = self.mcts_config["model"]["save_path"]

                if self.run_neat and self.run_inner_loop:
                    self.save_best_neat_agent(model_dir=model_dir, subdir="erl", gen=gen)
                elif self.run_neat:
                    self.save_best_neat_agent(model_dir=model_dir, subdir="neat", gen=gen)
                elif self.run_inner_loop:
                    model_path = f"{model_dir}/rl/model_gen{gen + 1}.pth"
                    self.search_agents[0].strategy.save_model(model_path)

  

        # --- Step 7: Plot ---
        if not self.run_neat and self.run_inner_loop:
            for i, search_agent in enumerate(self.search_agents):
                search_agent.strategy.plot_metrics()
<<<<<<< HEAD
        if self.run_neat and self.run_inner_loop:
            # Plot the avg loss and accuracy per gen
            pass

        # --- Step 7: Plot ---
=======
        if self.run_inner_loop and self.run_neat:
            # Plot the average error and validation error of the search agents for each generation
            # Check if we have any metrics to plot
            has_metrics = any(metrics for metrics in search_agent_metrics)
            if has_metrics:
                self.plot_search_agent_metrics(search_agent_metrics)
            else:
                print("No metrics available to plot for search agents")
>>>>>>> ce84e531
        self._generate_visualizations(timings)


    def _generate_visualizations(self, timings):
        """Generate all visualizations at the end of training."""
        # Plot general metrics
        self.plot_timings(timings)
        self.evaluator.plot_metrics_search()
        self.competitive_evaluator.plot()
        # Plot NEAT-specific visualizations if NEAT was used
        if self.run_neat:
            self.neat_manager.visualize_results()
        if self.run_ga:
            self.evaluator.plot_metrics_placement()
            self.placement_ga.plot_metrics()

    def plot_timings(self, timings):
        import matplotlib.pyplot as plt
        plt.figure(figsize=(10, 6))
        for label, values in timings.items():
            plt.plot(range(len(values)), values, label=label.replace("_", " ").capitalize())
        plt.xlabel("Generation")
        plt.ylabel("Time (seconds)")
        plt.title("Execution Time Per Stage")
        plt.legend()
        plt.grid(alpha=0.3)
        plt.tight_layout()
        plt.show()

    def plot_search_agent_metrics(self, search_agent_metrics):
        import matplotlib.pyplot as plt
        import numpy as np
        from collections import defaultdict
        
        # Setup figure with 2 subplots (instead of 4)
        fig, axs = plt.subplots(1, 2, figsize=(15, 6))
        
        # Plot titles
        axs[0].set_title("Average Loss")
        axs[1].set_title("Average Accuracy")
        
        # Process all generations
        n_generations = len(search_agent_metrics)
        if n_generations == 0:
            print("No metrics data available to plot")
            return
            
        # Define metrics to track
        metrics_by_generation = {
            "train_loss": [],
            "val_loss": [],
            "train_top1_acc": [],
            "train_top3_acc": [],
            "val_top1_acc": [],
            "val_top3_acc": []
        }
        
        # Calculate metrics for each generation
        generation_indices = []
        for gen, agents_metrics in enumerate(search_agent_metrics):
            if not agents_metrics:
                continue
                
            generation_indices.append(gen)
            
            # Collect metrics for this generation
            gen_train_loss = []
            gen_val_loss = []
            gen_train_top1 = []
            gen_train_top3 = []
            gen_val_top1 = []
            gen_val_top3 = []
            
            for metrics in agents_metrics:
                # Training loss
                if "avg_error_history" in metrics and metrics["avg_error_history"]:
                    values = metrics["avg_error_history"]
                    gen_train_loss.append(values[-1] if isinstance(values, list) else values)
                
                # Validation loss
                if "avg_validation_history" in metrics and metrics["avg_validation_history"]:
                    values = metrics["avg_validation_history"]
                    gen_val_loss.append(values[-1] if isinstance(values, list) else values)
                
                # Training top1 accuracy
                if "top1_accuracy_history" in metrics and metrics["top1_accuracy_history"]:
                    values = metrics["top1_accuracy_history"]
                    gen_train_top1.append(values[-1] if isinstance(values, list) else values)
                
                # Training top3 accuracy
                if "top3_accuracy_history" in metrics and metrics["top3_accuracy_history"]:
                    values = metrics["top3_accuracy_history"]
                    gen_train_top3.append(values[-1] if isinstance(values, list) else values)
                
                # Validation top1 accuracy
                if "val_top1_accuracy_history" in metrics and metrics["val_top1_accuracy_history"]:
                    values = metrics["val_top1_accuracy_history"]
                    gen_val_top1.append(values[-1] if isinstance(values, list) else values)
                
                # Validation top3 accuracy
                if "val_top3_accuracy_history" in metrics and metrics["val_top3_accuracy_history"]:
                    values = metrics["val_top3_accuracy_history"] 
                    gen_val_top3.append(values[-1] if isinstance(values, list) else values)
            
            # Calculate averages for this generation (if data exists)
            metrics_by_generation["train_loss"].append(np.mean(gen_train_loss) if gen_train_loss else None)
            metrics_by_generation["val_loss"].append(np.mean(gen_val_loss) if gen_val_loss else None)
            metrics_by_generation["train_top1_acc"].append(np.mean(gen_train_top1) if gen_train_top1 else None)
            metrics_by_generation["train_top3_acc"].append(np.mean(gen_train_top3) if gen_train_top3 else None)
            metrics_by_generation["val_top1_acc"].append(np.mean(gen_val_top1) if gen_val_top1 else None)
            metrics_by_generation["val_top3_acc"].append(np.mean(gen_val_top3) if gen_val_top3 else None)
        
        # Only plot generations that have data
        if not generation_indices:
            print("No valid generation metrics to plot")
            return
            
        # Plot metrics across generations
        
        # Loss Plot (subplot 0) - Training and Validation together
        self._plot_generation_metric(
            axs[0],
            generation_indices,
            metrics_by_generation["train_loss"],
            "Training Loss",
            "blue"  # Blue for training
        )
        
        self._plot_generation_metric(
            axs[0],
            generation_indices,
            metrics_by_generation["val_loss"],
            "Validation Loss",
            "red"   # Red for validation
        )
        
        # Accuracy Plot (subplot 1) - Training and Validation together
        # Top-1 Training Accuracy
        self._plot_generation_metric(
            axs[1],
            generation_indices,
            metrics_by_generation["train_top1_acc"],
            "Training Top-1",
            "blue",  # Blue for training
            "-"      # Solid line for top-1
        )
        
        # Top-3 Training Accuracy
        self._plot_generation_metric(
            axs[1],
            generation_indices,
            metrics_by_generation["train_top3_acc"],
            "Training Top-3",
            "blue",  # Blue for training
            "--"     # Dashed line for top-3
        )
        
        # Top-1 Validation Accuracy
        self._plot_generation_metric(
            axs[1],
            generation_indices,
            metrics_by_generation["val_top1_acc"],
            "Validation Top-1",
            "red",   # Red for validation
            "-"      # Solid line for top-1
        )
        
        # Top-3 Validation Accuracy
        self._plot_generation_metric(
            axs[1],
            generation_indices,
            metrics_by_generation["val_top3_acc"],
            "Validation Top-3",
            "red",   # Red for validation
            "--"     # Dashed line for top-3
        )
        
        # Add labels and legends
        for ax in axs:
            ax.set(xlabel='Generation')
            ax.grid(alpha=0.3)
            if any(not all(x is None for x in ax.lines) for ax in axs):
                ax.legend()
            
            # Set integer ticks for generations on x-axis
            if generation_indices:
                min_gen = min(generation_indices)
                max_gen = max(generation_indices)
                ax.set_xticks(range(min_gen, max_gen + 1))
                ax.set_xticklabels([str(i) for i in range(min_gen, max_gen + 1)])
        
        axs[0].set(ylabel='Loss')
        axs[1].set(ylabel='Accuracy')
        
        # Add title
        plt.suptitle("Performance Metrics Across Generations", fontsize=16)
        
        # Adjust layout
        plt.tight_layout()
        plt.subplots_adjust(top=0.9)  # Make room for the suptitle
        
        # Save and show the figure
        plt.savefig("generation_metrics.png", bbox_inches='tight')
        plt.show()
    
    def _plot_generation_metric(self, ax, generations, values, label, color, linestyle="-"):
        """Helper method to plot a metric across generations."""
        import numpy as np
        
        # Filter out None values
        valid_points = [(g, v) for g, v in zip(generations, values) if v is not None]
        
        if not valid_points:
            return
            
        gen_indices, metric_values = zip(*valid_points)
        
        # Plot the data
        ax.plot(gen_indices, metric_values, label=label, color=color, linestyle=linestyle, marker='o')
        
        # Add a trend line if we have enough points
        if len(gen_indices) > 2:
            try:
                z = np.polyfit(gen_indices, metric_values, 1)
                p = np.poly1d(z)
                
                # Use integer x values for the trend line
                trend_x = np.array(range(min(gen_indices), max(gen_indices) + 1))
                ax.plot(trend_x, p(trend_x), linestyle=':', color=color, alpha=0.7)
            except:
                # Skip trend line if there's an error (e.g., singular matrix)
                pass

    def save_best_neat_agent(self, model_dir, subdir, gen):
        best_fitness = float("-inf")
        model_path = None
        best_agent = None

        for key, (genome, agent) in self.search_agents_mapping.items():
            if genome.fitness is not None and genome.fitness > best_fitness:
                best_fitness = genome.fitness
                best_agent = agent
                model_path = f"{model_dir}/{subdir}/model_gen{gen + 1}_fitness{best_fitness}.pth"

        best_agent.strategy.save_model(model_path)


# ---------------------------------------------------------------------
# Main
# ---------------------------------------------------------------------
if __name__ == "__main__":
    # Create and run the outer loop manager
    outer_loop = OuterLoopManager()
    outer_loop.run()<|MERGE_RESOLUTION|>--- conflicted
+++ resolved
@@ -168,7 +168,7 @@
         num_generations = self.evolution_config["evolution"]["num_generations"]
         for _ in range(num_generations):
             search_agent_metrics.append([])
-        
+
         rbuf = RBUF()
         if self.mcts_config["replay_buffer"]["load_from_file"]:
             rbuf.init_from_file(file_path=self.mcts_config["replay_buffer"]["file_path"])
@@ -230,8 +230,6 @@
                 )
                 self.placement_ga.pop_placing_agents = updated_placement_agents
                 self.search_agents_mapping = updated_search_agents_mapping
-                for key, (genome, search_agent) in self.search_agents_mapping.items():
-                    print(f"Genome {key} updated with fitness {genome.fitness}")
             elif self.run_ga and not self.run_neat:
                 print("__Step 4: Evaluating GA competitively__")
                 (updated_search, updated_placement_agents) = (self.competitive_evaluator.evaluate(
@@ -284,19 +282,12 @@
                     model_path = f"{model_dir}/rl/model_gen{gen + 1}.pth"
                     self.search_agents[0].strategy.save_model(model_path)
 
-  
+
 
         # --- Step 7: Plot ---
         if not self.run_neat and self.run_inner_loop:
             for i, search_agent in enumerate(self.search_agents):
                 search_agent.strategy.plot_metrics()
-<<<<<<< HEAD
-        if self.run_neat and self.run_inner_loop:
-            # Plot the avg loss and accuracy per gen
-            pass
-
-        # --- Step 7: Plot ---
-=======
         if self.run_inner_loop and self.run_neat:
             # Plot the average error and validation error of the search agents for each generation
             # Check if we have any metrics to plot
@@ -305,7 +296,6 @@
                 self.plot_search_agent_metrics(search_agent_metrics)
             else:
                 print("No metrics available to plot for search agents")
->>>>>>> ce84e531
         self._generate_visualizations(timings)
 
 
@@ -315,6 +305,7 @@
         self.plot_timings(timings)
         self.evaluator.plot_metrics_search()
         self.competitive_evaluator.plot()
+
         # Plot NEAT-specific visualizations if NEAT was used
         if self.run_neat:
             self.neat_manager.visualize_results()
@@ -339,20 +330,20 @@
         import matplotlib.pyplot as plt
         import numpy as np
         from collections import defaultdict
-        
+
         # Setup figure with 2 subplots (instead of 4)
         fig, axs = plt.subplots(1, 2, figsize=(15, 6))
-        
+
         # Plot titles
         axs[0].set_title("Average Loss")
         axs[1].set_title("Average Accuracy")
-        
+
         # Process all generations
         n_generations = len(search_agent_metrics)
         if n_generations == 0:
             print("No metrics data available to plot")
             return
-            
+
         # Define metrics to track
         metrics_by_generation = {
             "train_loss": [],
@@ -362,15 +353,15 @@
             "val_top1_acc": [],
             "val_top3_acc": []
         }
-        
+
         # Calculate metrics for each generation
         generation_indices = []
         for gen, agents_metrics in enumerate(search_agent_metrics):
             if not agents_metrics:
                 continue
-                
+
             generation_indices.append(gen)
-            
+
             # Collect metrics for this generation
             gen_train_loss = []
             gen_val_loss = []
@@ -378,38 +369,38 @@
             gen_train_top3 = []
             gen_val_top1 = []
             gen_val_top3 = []
-            
+
             for metrics in agents_metrics:
                 # Training loss
                 if "avg_error_history" in metrics and metrics["avg_error_history"]:
                     values = metrics["avg_error_history"]
                     gen_train_loss.append(values[-1] if isinstance(values, list) else values)
-                
+
                 # Validation loss
                 if "avg_validation_history" in metrics and metrics["avg_validation_history"]:
                     values = metrics["avg_validation_history"]
                     gen_val_loss.append(values[-1] if isinstance(values, list) else values)
-                
+
                 # Training top1 accuracy
                 if "top1_accuracy_history" in metrics and metrics["top1_accuracy_history"]:
                     values = metrics["top1_accuracy_history"]
                     gen_train_top1.append(values[-1] if isinstance(values, list) else values)
-                
+
                 # Training top3 accuracy
                 if "top3_accuracy_history" in metrics and metrics["top3_accuracy_history"]:
                     values = metrics["top3_accuracy_history"]
                     gen_train_top3.append(values[-1] if isinstance(values, list) else values)
-                
+
                 # Validation top1 accuracy
                 if "val_top1_accuracy_history" in metrics and metrics["val_top1_accuracy_history"]:
                     values = metrics["val_top1_accuracy_history"]
                     gen_val_top1.append(values[-1] if isinstance(values, list) else values)
-                
+
                 # Validation top3 accuracy
                 if "val_top3_accuracy_history" in metrics and metrics["val_top3_accuracy_history"]:
-                    values = metrics["val_top3_accuracy_history"] 
+                    values = metrics["val_top3_accuracy_history"]
                     gen_val_top3.append(values[-1] if isinstance(values, list) else values)
-            
+
             # Calculate averages for this generation (if data exists)
             metrics_by_generation["train_loss"].append(np.mean(gen_train_loss) if gen_train_loss else None)
             metrics_by_generation["val_loss"].append(np.mean(gen_val_loss) if gen_val_loss else None)
@@ -417,14 +408,14 @@
             metrics_by_generation["train_top3_acc"].append(np.mean(gen_train_top3) if gen_train_top3 else None)
             metrics_by_generation["val_top1_acc"].append(np.mean(gen_val_top1) if gen_val_top1 else None)
             metrics_by_generation["val_top3_acc"].append(np.mean(gen_val_top3) if gen_val_top3 else None)
-        
+
         # Only plot generations that have data
         if not generation_indices:
             print("No valid generation metrics to plot")
             return
-            
+
         # Plot metrics across generations
-        
+
         # Loss Plot (subplot 0) - Training and Validation together
         self._plot_generation_metric(
             axs[0],
@@ -433,7 +424,7 @@
             "Training Loss",
             "blue"  # Blue for training
         )
-        
+
         self._plot_generation_metric(
             axs[0],
             generation_indices,
@@ -441,7 +432,7 @@
             "Validation Loss",
             "red"   # Red for validation
         )
-        
+
         # Accuracy Plot (subplot 1) - Training and Validation together
         # Top-1 Training Accuracy
         self._plot_generation_metric(
@@ -452,7 +443,7 @@
             "blue",  # Blue for training
             "-"      # Solid line for top-1
         )
-        
+
         # Top-3 Training Accuracy
         self._plot_generation_metric(
             axs[1],
@@ -462,7 +453,7 @@
             "blue",  # Blue for training
             "--"     # Dashed line for top-3
         )
-        
+
         # Top-1 Validation Accuracy
         self._plot_generation_metric(
             axs[1],
@@ -472,7 +463,7 @@
             "red",   # Red for validation
             "-"      # Solid line for top-1
         )
-        
+
         # Top-3 Validation Accuracy
         self._plot_generation_metric(
             axs[1],
@@ -482,56 +473,56 @@
             "red",   # Red for validation
             "--"     # Dashed line for top-3
         )
-        
+
         # Add labels and legends
         for ax in axs:
             ax.set(xlabel='Generation')
             ax.grid(alpha=0.3)
             if any(not all(x is None for x in ax.lines) for ax in axs):
                 ax.legend()
-            
+
             # Set integer ticks for generations on x-axis
             if generation_indices:
                 min_gen = min(generation_indices)
                 max_gen = max(generation_indices)
                 ax.set_xticks(range(min_gen, max_gen + 1))
                 ax.set_xticklabels([str(i) for i in range(min_gen, max_gen + 1)])
-        
+
         axs[0].set(ylabel='Loss')
         axs[1].set(ylabel='Accuracy')
-        
+
         # Add title
         plt.suptitle("Performance Metrics Across Generations", fontsize=16)
-        
+
         # Adjust layout
         plt.tight_layout()
         plt.subplots_adjust(top=0.9)  # Make room for the suptitle
-        
+
         # Save and show the figure
         plt.savefig("generation_metrics.png", bbox_inches='tight')
         plt.show()
-    
+
     def _plot_generation_metric(self, ax, generations, values, label, color, linestyle="-"):
         """Helper method to plot a metric across generations."""
         import numpy as np
-        
+
         # Filter out None values
         valid_points = [(g, v) for g, v in zip(generations, values) if v is not None]
-        
+
         if not valid_points:
             return
-            
+
         gen_indices, metric_values = zip(*valid_points)
-        
+
         # Plot the data
         ax.plot(gen_indices, metric_values, label=label, color=color, linestyle=linestyle, marker='o')
-        
+
         # Add a trend line if we have enough points
         if len(gen_indices) > 2:
             try:
                 z = np.polyfit(gen_indices, metric_values, 1)
                 p = np.poly1d(z)
-                
+
                 # Use integer x values for the trend line
                 trend_x = np.array(range(min(gen_indices), max(gen_indices) + 1))
                 ax.plot(trend_x, p(trend_x), linestyle=':', color=color, alpha=0.7)
