import json
import os
import time

from tqdm import tqdm

from RBUF import RBUF
from deap_system.placement_ga import PlacementGeneticAlgorithm
from metrics.competitive_evaluator import CompetitiveEvaluator
from metrics.evaluator import Evaluator
from game_logic.search_agent import SearchAgent
from game_logic.game_manager import GameManager
from ai.model import ANET
from inner_loop import InnerLoopManager
from neat_system.neat_manager import NeatManager


class OuterLoopManager:
    """
    Manages the outer evolutionary loop for training Battleship agents.
    Handles both placing and search agents, with support for NEAT and standard neural networks.
    """

    def __init__(self, mcts_config_path="config/mcts_config.json",
                 evolution_config_path="config/evolution_config.json",
                 layer_config_path="ai/config_simple.json"):
        # Load configurations
        self.mcts_config = self._load_config(mcts_config_path)
        self.evolution_config = self._load_config(evolution_config_path)
        self.layer_config_path = layer_config_path

        # Extract common parameters
        self.board_size = self.mcts_config["board_size"]
        self.ship_sizes = self.mcts_config["ship_sizes"]
        self.run_inner_loop = self.mcts_config["run_inner_loop"]
        self.run_neat = self.evolution_config["run_neat"]
        self.run_ga = self.evolution_config["run_ga"]

        # Initialize components
        self.game_manager = GameManager(size=self.board_size)
        self._initialize_evaluator()
        self.placement_ga = None
        self.neat_manager = None
        self.inner_loop_manager = None

        # Initialize agents and metrics tracker
        self.search_agents = []
        self.search_agents_mapping = {}

        # Create directory for saving models
        os.makedirs("models", exist_ok=True)

    def _load_config(self, config_path):
        """Load MCTS configuration."""
        with open(config_path, "r") as f:
            return json.load(f)

    def _initialize_evaluator(self):
        """Initialize the evaluator for agent performance assessment."""
        self.evaluator = Evaluator(
            game_manager=self.game_manager,
            board_size=self.board_size,
            ship_sizes=self.ship_sizes,
            num_evaluation_games=self.evolution_config.get("num_evaluation_games", 10),
        )
        # Instantiate the CompetitiveEvaluator.
        self.competitive_evaluator = CompetitiveEvaluator(
            game_manager=self.game_manager,
            board_size=self.board_size,
            ship_sizes=self.ship_sizes,
            run_ga=self.run_ga,
            default_num_placement=5
        )

    def _initialize_neat(self):
        """Initialize the NEAT system for evolving neural networks."""

        self.neat_manager = NeatManager(
            neat_config_path=os.path.join("neat_system", "config.txt"),
            evolution_config=self.evolution_config,
            board_size=self.board_size,
            ship_sizes=self.ship_sizes
        )

    def initialize_placement_ga(self):
        """Initialize the placement genetic algorithm."""

        self.placement_ga = PlacementGeneticAlgorithm(
            game_manager=self.game_manager,
            board_size=self.board_size,
            ship_sizes=self.ship_sizes,
            population_size=self.evolution_config["placing_population"]["size"],
            num_generations=self.evolution_config["evolution"]["num_generations"],
            elite_size=self.evolution_config["placing_population"]["elite_size"],
            MUTPB=self.evolution_config["placing_population"]["mutation_probability"],
            TOURNAMENT_SIZE=self.evolution_config["placing_population"]["tournament_size"],
        )
        self.placement_ga.initialize_placing_population(self.evolution_config["placing_population"]["size"])

    def _initialize_nn_search_agents(self):
        """Initialize search agents with neural networks."""
        population_size = self.evolution_config["search_population"]["size"]
        search_agents = []

        for i in range(population_size):
            agent = self._create_nn_agent(i * 100)
            search_agents.append(agent)

        return search_agents

    def _create_nn_agent(self, model_number):
        """Create a neural network-based search agent."""

        # Create a new network instance for each model
        net = ANET(board_size=self.board_size, activation="relu", device="cpu", layer_config=self.layer_config_path)
        search_agent = SearchAgent(
            board_size=self.board_size,
            strategy="nn_search",
            net=net,
            optimizer="adam",
            name=f"nn_{model_number}",
            lr=0.0001,
        )
        return search_agent

    def update_search_agent_genomes(self):
        """
        Update search agents to match the current NEAT population.
        """
        population_items = self.neat_manager.population.population.items()

        # Iterate over the population and update existing agents.
        for i, (genome_id, genome) in enumerate(population_items):
            net = ANET(board_size=self.board_size, device="cpu", config=self.neat_manager.config, genome=genome)
            agent = SearchAgent(
                board_size=self.board_size,
                strategy="nn_search",
                net=net,
                optimizer="adam",
                name=f"agent_{i}",
                lr=0.0001,
            )
            self.search_agents_mapping[i] = (genome, agent)

        # Update list based on the current NEAT population.
        self.search_agents = [agent for (_, agent) in self.search_agents_mapping.values()]

    def evaluate_agents_baselines(self, search_agents, placement_agents=None, generation=0):
        """Evaluate both search and placement agents against baseline opponents."""
        self.evaluator.evaluate_search_agents(search_agents, generation)
        if placement_agents:
            self.evaluator.evaluate_placement_agents(placement_agents, generation)

    def run(self):
        """Run the outer evolutionary loop and record timings, instance counts, and memory snapshots."""

        # Data structures for logging.
        timings = {
            'baseline_evaluation': [],
            'inner_loop_training': [],
            'competitive_evaluation': [],
            'evolution': [],
        }

        search_agent_metrics = []
        # Initialize the list to hold metrics for each generation
        num_generations = self.evolution_config["evolution"]["num_generations"]
        for _ in range(num_generations):
            search_agent_metrics.append([])
        
        rbuf = RBUF()
        if self.mcts_config["replay_buffer"]["load_from_file"]:
            rbuf.init_from_file(file_path=self.mcts_config["replay_buffer"]["file_path"])

        if self.run_neat:
            self._initialize_neat()

        if self.run_ga:
            self.initialize_placement_ga()

        if self.run_inner_loop:
            self.inner_loop_manager = InnerLoopManager(game_manager=self.game_manager)

            if not self.run_neat:
                self.search_agents = self._initialize_nn_search_agents()

        for gen in range(num_generations):
            print(f"\n\n--- Generation {gen}/{num_generations} ---")
            # --- Step 1: Create/Update Search Agents (NEAT or NN) ---
            if self.run_neat:
                self.neat_manager.population.reporters.start_generation(self.neat_manager.population.generation)
                self.update_search_agent_genomes()

            # --- Step 2: Baseline Evaluation ---
            step_start = time.perf_counter()
            if self.run_ga:
                self.evaluate_agents_baselines(self.search_agents, self.placement_ga.pop_placing_agents, gen)
            else:
                self.evaluate_agents_baselines(self.search_agents, generation=gen)

            step_end = time.perf_counter()
            timings['baseline_evaluation'].append(step_end - step_start)

            # --- Step 3: Inner Loop Training ---
            step_start = time.perf_counter()
            if self.run_inner_loop:
                print(f"\nInner loop: Training {len(self.search_agents)} search agents")
                for i, search_agent in tqdm(enumerate(self.search_agents), desc="Training search agents",
                                            total=len(self.search_agents)):
                    self.inner_loop_manager.run(search_agent, rbuf=rbuf, gen=gen)

                if self.run_neat:
                    for key, (genome, search_agent) in self.search_agents_mapping.items():
                        # Transfer the trained network weights/biases + optimiser to the genome.
                        genome = search_agent.strategy.net.read_weights_biases_to_genome(genome)
                        self.search_agents_mapping[key] = (genome, search_agent)
                        self.search_agents[key] = search_agent

            step_end = time.perf_counter()
            timings['inner_loop_training'].append(step_end - step_start)

            # --- Step 4: Competitive evaluation ---
            step_start = time.perf_counter()
            if self.run_ga and self.run_neat:
                print("__Step 4: Evaluating NEAT vs GA competitively__")
                (updated_search_agents_mapping, updated_placement_agents) = self.competitive_evaluator.evaluate(
                    search_agents=self.search_agents_mapping,
                    placement_agents=self.placement_ga.pop_placing_agents
                )
                self.placement_ga.pop_placing_agents = updated_placement_agents
                self.search_agents_mapping = updated_search_agents_mapping
            elif self.run_ga and not self.run_neat:
                print("__Step 4: Evaluating GA competitively__")
                (updated_search, updated_placement_agents) = (self.competitive_evaluator.evaluate(
                    search_agents=self.search_agents, placement_agents=self.placement_ga.pop_placing_agents))
                self.placement_ga.pop_placing_agents = updated_placement_agents
            elif self.run_neat and not self.run_ga:
                print("__Step 4: Evaluating NEAT competitively__")
                (updated_search_agents_mapping, updated_placement_agents) = self.competitive_evaluator.evaluate(
                    search_agents=self.search_agents_mapping,
                )
                self.search_agents_mapping = updated_search_agents_mapping

            step_end = time.perf_counter()
            timings['competitive_evaluation'].append(step_end - step_start)

            # --- Step 5: Evolution ---
            step_start = time.perf_counter()
            if self.run_neat:
                print("__Step 5: Evolving genomes__")
                self.neat_manager.evolve_one_generation()
            if self.run_ga:
                print("__Step 5: Evolving GA placement agents__")
                self.placement_ga.evolve()
            step_end = time.perf_counter()
            timings['evolution'].append(step_end - step_start)

<<<<<<< HEAD
            if not self.run_neat and not self.run_inner_loop:
                for i, search_agent in enumerate(self.search_agents):
                    if hasattr(search_agent.strategy, 'get_metrics'):
                        search_agent_metrics[gen].append(search_agent.strategy.get_metrics())
                    else:
                        print(f"Warning: Agent {i} does not have get_metrics method")
            elif self.run_inner_loop and self.run_neat:
                # Collect metrics from NEAT-based agents
                for key, (_, search_agent) in self.search_agents_mapping.items():
                    if hasattr(search_agent.strategy, 'get_metrics'):
                        search_agent_metrics[gen].append(search_agent.strategy.get_metrics())
                    else:
                        print(f"Warning: Agent {key} does not have get_metrics method")

        if not self.run_neat and not self.run_inner_loop:
            for i, search_agent in enumerate(self.search_agents):
                search_agent.strategy.plot_metrics()
        if self.run_inner_loop and self.run_neat:
            # Plot the average error and validation error of the search agents for each generation
            # Check if we have any metrics to plot
            has_metrics = any(metrics for metrics in search_agent_metrics)
            if has_metrics:
                self.plot_search_agent_metrics(search_agent_metrics)
            else:
                print("No metrics available to plot for search agents")
=======
            # --- Step 6: Save models ---
            if self.mcts_config["model"]["save"] and (gen + 1) % 10 == 0:
                model_dir = self.mcts_config["model"]["save_path"]

                if self.run_neat and self.run_inner_loop:
                    self.save_best_neat_agent(model_dir=model_dir, subdir="erl", gen=gen)
                elif self.run_neat:
                    self.save_best_neat_agent(model_dir=model_dir, subdir="neat", gen=gen)
                elif self.run_inner_loop:
                    model_path = f"{model_dir}/rl/model_gen{gen + 1}.pth"
                    self.search_agents[0].strategy.save_model(model_path)

        if self.run_inner_loop and not self.run_neat:
            for i, search_agent in enumerate(self.search_agents):
                search_agent.strategy.plot_metrics()
        if self.run_neat and self.run_inner_loop:
            # Plot the avg loss and accuracy per gen
            pass
>>>>>>> 275524d0

        # --- Step 6: Plot ---
        self._generate_visualizations(timings)

    def _generate_visualizations(self, timings):
        """Generate all visualizations at the end of training."""
        # Plot general metrics
        self.plot_timings(timings)
        self.evaluator.plot_metrics_search()
        self.competitive_evaluator.plot()

        # Plot NEAT-specific visualizations if NEAT was used
        if self.run_neat:
            self.neat_manager.visualize_results()
        if self.run_ga:
            self.evaluator.plot_metrics_placement()
            self.placement_ga.plot_metrics()

    def plot_timings(self, timings):
        import matplotlib.pyplot as plt
        plt.figure(figsize=(10, 6))
        for label, values in timings.items():
            plt.plot(range(len(values)), values, label=label.replace("_", " ").capitalize())
        plt.xlabel("Generation")
        plt.ylabel("Time (seconds)")
        plt.title("Execution Time Per Stage")
        plt.legend()
        plt.grid(alpha=0.3)
        plt.tight_layout()
        plt.show()

<<<<<<< HEAD
    def plot_search_agent_metrics(self, search_agent_metrics):
        import matplotlib.pyplot as plt
        import numpy as np
        
        # Setup figure with subplots
        fig, axs = plt.subplots(2, 2, figsize=(15, 10))
        
        # Plot training metrics
        axs[0, 0].set_title("Training Loss")
        axs[0, 1].set_title("Validation Loss")
        axs[1, 0].set_title("Training Accuracy")
        axs[1, 1].set_title("Validation Accuracy")
        
        # Track metrics across generations
        for gen, agents_metrics in enumerate(search_agent_metrics):
            # Collect metrics from all agents in this generation
            avg_losses = []
            val_losses = []
            top1_accs = []
            top3_accs = []
            val_top1_accs = []
            val_top3_accs = []
            
            for metrics in agents_metrics:
                avg_losses.append(metrics["avg_error_history"])
                val_losses.append(metrics["avg_validation_history"])
                top1_accs.append(metrics["top1_accuracy_history"])
                top3_accs.append(metrics["top3_accuracy_history"])
                val_top1_accs.append(metrics["val_top1_accuracy_history"])
                val_top3_accs.append(metrics["val_top3_accuracy_history"])
            
            # Average metrics across all agents for this generation
            if avg_losses:
                # Plot training loss
                avg_loss = np.mean(avg_losses, axis=0)
                axs[0, 0].plot(avg_loss, label=f"Gen {gen}")
                
                # Plot validation loss
                val_loss = np.mean(val_losses, axis=0)
                axs[0, 1].plot(val_loss, label=f"Gen {gen}")
                
                # Plot training accuracy
                top1_acc = np.mean(top1_accs, axis=0)
                top3_acc = np.mean(top3_accs, axis=0)
                axs[1, 0].plot(top1_acc, label=f"Gen {gen} (Top1)")
                axs[1, 0].plot(top3_acc, linestyle='--', label=f"Gen {gen} (Top3)")
                
                # Plot validation accuracy
                val_top1_acc = np.mean(val_top1_accs, axis=0)
                val_top3_acc = np.mean(val_top3_accs, axis=0)
                axs[1, 1].plot(val_top1_acc, label=f"Gen {gen} (Top1)")
                axs[1, 1].plot(val_top3_acc, linestyle='--', label=f"Gen {gen} (Top3)")
        
        # Add labels and legends
        for ax in axs.flat:
            ax.set(xlabel='Training Iterations')
            ax.grid(alpha=0.3)
            ax.legend()
        
        axs[0, 0].set(ylabel='Loss')
        axs[0, 1].set(ylabel='Loss')
        axs[1, 0].set(ylabel='Accuracy')
        axs[1, 1].set(ylabel='Accuracy')
        
        plt.tight_layout()
        plt.savefig("search_agent_metrics.png")
        plt.show()
=======
    def save_best_neat_agent(self, model_dir, subdir, gen):
        model_path = f"{model_dir}/{subdir}/model_gen{gen + 1}.pth"
        best_fitness = float("-inf")
        best_key = None
        best_agent = None

        for key, (genome, agent) in self.search_agents_mapping.items():
            if genome.fitness is not None and genome.fitness > best_fitness:
                best_fitness = genome.fitness
                best_key = key
                best_agent = agent

        if best_agent:
            best_agent.strategy.save_model(model_path)

>>>>>>> 275524d0

# ---------------------------------------------------------------------
# Main
# ---------------------------------------------------------------------
if __name__ == "__main__":
    # Create and run the outer loop manager
    outer_loop = OuterLoopManager()
    outer_loop.run()<|MERGE_RESOLUTION|>--- conflicted
+++ resolved
@@ -255,7 +255,6 @@
             step_end = time.perf_counter()
             timings['evolution'].append(step_end - step_start)
 
-<<<<<<< HEAD
             if not self.run_neat and not self.run_inner_loop:
                 for i, search_agent in enumerate(self.search_agents):
                     if hasattr(search_agent.strategy, 'get_metrics'):
@@ -270,6 +269,18 @@
                     else:
                         print(f"Warning: Agent {key} does not have get_metrics method")
 
+            # --- Step 6: Save models ---
+            if self.mcts_config["model"]["save"] and (gen + 1) % 10 == 0:
+                model_dir = self.mcts_config["model"]["save_path"]
+
+                if self.run_neat and self.run_inner_loop:
+                    self.save_best_neat_agent(model_dir=model_dir, subdir="erl", gen=gen)
+                elif self.run_neat:
+                    self.save_best_neat_agent(model_dir=model_dir, subdir="neat", gen=gen)
+                elif self.run_inner_loop:
+                    model_path = f"{model_dir}/rl/model_gen{gen + 1}.pth"
+                    self.search_agents[0].strategy.save_model(model_path)
+
         if not self.run_neat and not self.run_inner_loop:
             for i, search_agent in enumerate(self.search_agents):
                 search_agent.strategy.plot_metrics()
@@ -281,28 +292,8 @@
                 self.plot_search_agent_metrics(search_agent_metrics)
             else:
                 print("No metrics available to plot for search agents")
-=======
-            # --- Step 6: Save models ---
-            if self.mcts_config["model"]["save"] and (gen + 1) % 10 == 0:
-                model_dir = self.mcts_config["model"]["save_path"]
-
-                if self.run_neat and self.run_inner_loop:
-                    self.save_best_neat_agent(model_dir=model_dir, subdir="erl", gen=gen)
-                elif self.run_neat:
-                    self.save_best_neat_agent(model_dir=model_dir, subdir="neat", gen=gen)
-                elif self.run_inner_loop:
-                    model_path = f"{model_dir}/rl/model_gen{gen + 1}.pth"
-                    self.search_agents[0].strategy.save_model(model_path)
-
-        if self.run_inner_loop and not self.run_neat:
-            for i, search_agent in enumerate(self.search_agents):
-                search_agent.strategy.plot_metrics()
-        if self.run_neat and self.run_inner_loop:
-            # Plot the avg loss and accuracy per gen
-            pass
->>>>>>> 275524d0
-
-        # --- Step 6: Plot ---
+
+        # --- Step 7: Plot ---
         self._generate_visualizations(timings)
 
     def _generate_visualizations(self, timings):
@@ -332,7 +323,6 @@
         plt.tight_layout()
         plt.show()
 
-<<<<<<< HEAD
     def plot_search_agent_metrics(self, search_agent_metrics):
         import matplotlib.pyplot as plt
         import numpy as np
@@ -400,7 +390,6 @@
         plt.tight_layout()
         plt.savefig("search_agent_metrics.png")
         plt.show()
-=======
     def save_best_neat_agent(self, model_dir, subdir, gen):
         model_path = f"{model_dir}/{subdir}/model_gen{gen + 1}.pth"
         best_fitness = float("-inf")
@@ -416,7 +405,6 @@
         if best_agent:
             best_agent.strategy.save_model(model_path)
 
->>>>>>> 275524d0
 
 # ---------------------------------------------------------------------
 # Main
