--- conflicted
+++ resolved
@@ -568,15 +568,9 @@
     # === Static Parameters (Adjustable) ===
     BOARD_SIZE = 10
     SHIP_SIZES = [5, 4, 3, 2, 2]
-<<<<<<< HEAD
-    POPULATION_SIZE = 50
-    ELITE_SIZE = 1
-    NUM_GENERATIONS = 100
-=======
     POPULATION_SIZE = 100
     ELITE_SIZE = 1
     NUM_GENERATIONS = 1000
->>>>>>> 41d3de52
     TOURNAMENT_SIZE = 3
     MUTPB = 0.2
     PLACING_POPULATION_SIZE = 5
