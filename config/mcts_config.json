--- conflicted
+++ resolved
@@ -1,13 +1,7 @@
 {
-<<<<<<< HEAD
-    "board_size": 7,
-    "ship_sizes": [4, 3, 3, 2],
-    "play_game": false,
-=======
     "run_inner_loop": true,
     "board_size": 5,
     "ship_sizes": [3, 3, 2],
->>>>>>> e0f16a00
     "mcts": {
         "time_limit": 1.2,
         "exploration_constant": 1.41
@@ -18,12 +12,7 @@
         "batch_size": 128,
         "save_interval": 10,
         "learning_rate": 0.0001,
-<<<<<<< HEAD
-        "epochs": 5,
-        "number_actual_games": 10
-=======
         "epochs": 10
->>>>>>> e0f16a00
     },
     "replay_buffer": {
         "max_size": 10000,
