import visualize
from ai.mcts import MCTS
from game_logic.game import Game
from game_logic.game_manager import GameManager
from game_logic.placement_agent import PlacementAgent
from game_logic.search_agent import SearchAgent
from gui import GUI
from ai.model import ANET
import json

import pygame


def get_ship_cells(x, y, size, orientation):
    """Return a set of (col, row) tuples that the ship would occupy."""
    cells = set()
    if orientation == 0:  # horizontal
        for i in range(size):
            cells.add((x + i, y))
    else:  # vertical
        for i in range(size):
            cells.add((x, y + i))
    return cells


def is_valid_ship_placement(existing_placements, x, y, size, orientation, board_size, ship_sizes):
    """
    Check if a ship of given size and orientation at (x, y) is valid.
    existing_placements: list of tuples (x, y, orientation) already placed.
    ship_sizes: list of ship sizes corresponding to the order of placements.
    """
    new_cells = get_ship_cells(x, y, size, orientation)

    # Check boundaries
    for cell in new_cells:
        cx, cy = cell
        if cx < 0 or cx >= board_size or cy < 0 or cy >= board_size:
            return False

    # Check overlap with already placed ships
    for i, (px, py, porientation) in enumerate(existing_placements):
        placed_size = ship_sizes[i]  # Assuming placements follow the ship_sizes order
        placed_cells = get_ship_cells(px, py, placed_size, porientation)
        if new_cells & placed_cells:
            return False
    return True


def get_human_ship_placements_via_gui(gui, ship_sizes):
    """
    Let the user place ships manually via mouse clicks.
    Returns a list of tuples (x, y, direction) for each ship.
    """
    # Set GUI to placement mode (centered board)
    gui.set_mode("placement")

    placements = []
    current_orientation = 0  # 0: horizontal, 1: vertical
    current_ship_index = 0
    clock = pygame.time.Clock()

    # Prepare fonts for displaying text and title
    font = pygame.font.SysFont('Arial', 24)
    title_font = pygame.font.SysFont('Arial', 36)

    while current_ship_index < len(ship_sizes):
        gui.SCREEN.fill((40, 50, 60))

        # Compute centered board offset
        board_left = (gui.WIDTH - gui.BOARD_SIZE * gui.SQUARE_SIZE) // 2
        board_top = (gui.HEIGHT - gui.BOARD_SIZE * gui.SQUARE_SIZE) // 2

        gui.draw_grid(state=None, left=board_left, top=board_top)

        # Draw a title at the top
        title_text = "Place Your Ships"
        title_surface = title_font.render(title_text, True, (255, 255, 255))
        title_rect = title_surface.get_rect(center=(gui.WIDTH // 2, 30))
        gui.SCREEN.blit(title_surface, title_rect)

        # Draw already placed ships relative to centered board
        for i, (x, y, orientation) in enumerate(placements):
            size = ship_sizes[i]
            rect_x = board_left + x * gui.SQUARE_SIZE + gui.INDENT
            rect_y = board_top + y * gui.SQUARE_SIZE + gui.INDENT
            if orientation == 0:  # horizontal
                width = size * gui.SQUARE_SIZE - 2 * gui.INDENT
                height = gui.SQUARE_SIZE - 2 * gui.INDENT
            else:  # vertical
                width = gui.SQUARE_SIZE - 2 * gui.INDENT
                height = size * gui.SQUARE_SIZE - 2 * gui.INDENT
            ship_rect = pygame.Rect(rect_x, rect_y, width, height)
            pygame.draw.rect(gui.SCREEN, (50, 200, 150), ship_rect, border_radius=15)

        # Display information about the current ship
        current_ship_size = ship_sizes[current_ship_index]
        orientation_text = "Horizontal" if current_orientation == 0 else "Vertical"
        info_text = f"Placing ship {current_ship_index + 1}/{len(ship_sizes)}: Size {current_ship_size} ({orientation_text})"
        text_surface = font.render(info_text, True, (255, 255, 255))
        gui.SCREEN.blit(text_surface, (10, gui.HEIGHT - 40))

        # Display instruction to toggle orientation
        instruction_text = "Press SPACE to toggle orientation"
        inst_surface = font.render(instruction_text, True, (200, 200, 200))
        gui.SCREEN.blit(inst_surface, (10, gui.HEIGHT - 70))

        pygame.display.update()

        for event in pygame.event.get():
            if event.type == pygame.QUIT:
                pygame.quit()
                exit()

            if event.type == pygame.KEYDOWN:
                if event.key == pygame.K_SPACE:
                    current_orientation = 1 - current_orientation

            if event.type == pygame.MOUSEBUTTONDOWN:
                pos = pygame.mouse.get_pos()
                # Convert the click position to board coordinates based on the centered board
                col = (pos[0] - board_left) // gui.SQUARE_SIZE
                row = (pos[1] - board_top) // gui.SQUARE_SIZE

                if is_valid_ship_placement(placements, col, row, current_ship_size, current_orientation, gui.BOARD_SIZE,
                                           ship_sizes):
                    placements.append((col, row, current_orientation))
                    current_ship_index += 1
                else:
                    print("Invalid placement, try again.")

        clock.tick(30)

    # Switch to game layout after placement is complete
    gui.set_mode("game")
    return placements


def initialize_agents(board_size, sizes, search_strategy, placing_strategy, file_path, chromosome=None):
    """Initializes Search and Placement Agents."""

    net = ANET(
        board_size=board_size,
        activation="relu",
        device="cpu",
        layer_config="ai/config_simple.json",
    )
    search_agent = SearchAgent(
        board_size=board_size,
        strategy=search_strategy,
        net=net,
        optimizer="adam",
        lr=0.001,
    )

    if file_path:
        search_agent.strategy.net.load_model(file_path)

    placement_agent = PlacementAgent(
        board_size=board_size,
        ship_sizes=sizes,
        strategy=placing_strategy,
        chromosome=chromosome,
    )
    return search_agent, placement_agent


def initialize_game(
        board_size,
        sizes,
        human_player,
        file_path_1,
        file_path_2,
        player1_search_strategy,
        player1_placing_strategy,
        player2_search_strategy=None,
        player2_placing_strategy=None,
):
    """
    Initializes and runs a Battleship game.
    Supports both single-player (AI vs AI or Human vs AI) and two-player AI matches (Search 1 vs Placing 2).
    """

    # Initialize Pygame
    pygame.init()
    pygame.display.set_caption("Battleship")

    # Initialize GUI
    gui = GUI(board_size, human_player)

    search_agent_1, placement_agent_1 = initialize_agents(
        board_size, sizes, player1_search_strategy, player1_placing_strategy, file_path_1
    )

    # If player2_search_strategy is None, assume single-player mode
    if player2_search_strategy:

        if human_player:
            chromosome = get_human_ship_placements_via_gui(gui, sizes)
            search_agent_2, placement_agent_2 = initialize_agents(
                board_size, sizes, player2_search_strategy, player2_placing_strategy, file_path_2, chromosome,
            )
        else:
            search_agent_2, placement_agent_2 = initialize_agents(
                board_size, sizes, player2_search_strategy, player2_placing_strategy, file_path_2
            )
        game_manager_1 = GameManager(
            size=board_size
        )  # Player 1 attacks Player 2’s board
        game_manager_2 = GameManager(
            size=board_size
        )  # Player 2 attacks Player 1’s board
        game = Game(game_manager_1, search_agent_1, game_manager_2, search_agent_2)
        current_state_1 = game.game_manager1.initial_state(placement_agent_1)
        current_state_2 = game.game_manager2.initial_state(placement_agent_2)
    else:
        # Single-player mode (AI vs AI or Human vs AI)
        game_manager = GameManager(size=board_size)
        game = Game(game_manager, search_agent_1)
        current_state_1 = game.game_manager1.initial_state(placement_agent_1)
        current_state_2 = None  # Not used in single-player mode

    # Initialize MCTS for AI players
    if player1_search_strategy == "mcts":
        mcts = MCTS(
            game_manager_1 if player2_search_strategy else game_manager,
            simulations_number=1000,
            exploration_constant=1.41,
        )
        search_agent_1.strategy.set_mcts(mcts)

    if player2_search_strategy == "mcts":
        mcts = MCTS(game_manager_2, simulations_number=10000, exploration_constant=1.41)
        search_agent_2.strategy.set_mcts(mcts)

    gui.update_board(
        current_state_1, current_state_2 if player2_search_strategy else None
    )

    # Game Loop
    while not game.game_over:
        pygame.display.update()

        if human_player:
            current_state_1, current_state_2 = game.play_turn(
                gui=gui,
                current_state_1=current_state_1,
                current_state_2=current_state_2,
            )
        else:
            current_state_1, current_state_2 = game.play_turn(
                current_state_1, current_state_2
            )

        pygame.time.wait(200)
        gui.update_board(
            current_state_1, current_state_2 if player2_search_strategy else None
        )

    # Display result
    gui.display_win(game.winner, current_state_1.move_count)
    pygame.time.wait(1000)
    pygame.display.update()


if __name__ == "__main__":
    # Example: AI vs AI (Search 1 vs Placing 2, Search 2 vs Placing 1)
    board_size = 5
    board = [[1, 0, 1, 1, 0,
              1, 0, 1, 0, 1,
              1, 0, 1, 0, 0,
              0, 1, 1, 0, 1,
              1, 0, 1, 0, 1],
             [1, 0, 0, 0, 0,
              1, 0, 0, 0, 0,
              1, 0, 0, 0, 0,
              0, 0, 0, 0, 0,
              0, 0, 0, 0, 0],
             [0, 0, 0, 1, 1,
              0, 0, 0, 0, 0,
              0, 1, 0, 1, 0,
              0, 0, 0, 1, 0,
              1, 0, 1, 1, 0],
             [1, 1, 1, 0, 0,
              1, 0, 0, 0, 0,
              1, 0, 0, 0, 1,
              0, 0, 0, 0, 1,
              0, 0, 0, 0, 1],
             [0, 0, 0, 0, 0,
              0, 0, 0, 0, 0,
              0, 0, 0, 0, 0,
              0, 0, 0, 0, 0,
              0, 0, 0, 0, 0]  # Example board, replace with actual board data
             ]
    visualize.show_board(board, board_size)
    initialize_game(
        board_size=7,
        sizes=[4, 3, 3, 2],
        human_player=True,
<<<<<<< HEAD
        file_path_1="models/7/rl/1/model_gen100.pth",
        file_path_2="models/7/rl/1/model_gen100.pth",
=======
        file_path_1="models/5/rl/solo/8/model_gen100.pth",
        file_path_2="models/5/rl/solo/8/model_gen100.pth",
>>>>>>> 557e34aa
        player1_search_strategy="nn_search",
        player1_placing_strategy="random",
        player2_search_strategy="nn_search",
        player2_placing_strategy="chromosome",
    )

    # Example: Human vs AI
    # initialize_game(board_size=5, sizes=[3, 2, 2],
    #                human_player=True,
    #                player1_search_strategy="nn_search",
    #                player1_placing_strategy="random",
    #                file_path_1="models/model_100.pth",
    #                file_path_2=""
    #                )<|MERGE_RESOLUTION|>--- conflicted
+++ resolved
@@ -296,13 +296,8 @@
         board_size=7,
         sizes=[4, 3, 3, 2],
         human_player=True,
-<<<<<<< HEAD
         file_path_1="models/7/rl/1/model_gen100.pth",
         file_path_2="models/7/rl/1/model_gen100.pth",
-=======
-        file_path_1="models/5/rl/solo/8/model_gen100.pth",
-        file_path_2="models/5/rl/solo/8/model_gen100.pth",
->>>>>>> 557e34aa
         player1_search_strategy="nn_search",
         player1_placing_strategy="random",
         player2_search_strategy="nn_search",
