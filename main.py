--- conflicted
+++ resolved
@@ -130,7 +130,6 @@
 
 if __name__ == "__main__":
     # Example: AI vs AI (Search 1 vs Placing 2, Search 2 vs Placing 1)
-<<<<<<< HEAD
     initialize_game(
         board_size=5,
         sizes=[2, 1, 2],
@@ -140,14 +139,6 @@
         player2_search_strategy="nn_search",
         player2_placing_strategy="random",
     )
-=======
-    initialize_game(board_size=4, sizes=[3,2,2],
-                    human_player=True,
-                    player1_search_strategy="mcts",
-                    player1_placing_strategy="random",
-                    player2_search_strategy="mcts",
-                    player2_placing_strategy="random")
->>>>>>> 239a69f5
 
     # Example: Human vs AI
     # initialize_game(board_size=5, sizes=[2, 1, 2],
