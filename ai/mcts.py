--- conflicted
+++ resolved
@@ -69,15 +69,8 @@
         # Process each child and fill the distribution.
         for child in self.children:
             move_index = child.move  # Assuming move is an integer index in range(size)
-<<<<<<< HEAD
-            if 0 <= move_index < size:  # Ensure the move index is valid
-                distribution[move_index] = (
-                    child.visits / total_child_visits
-                )  # Normalize
-=======
             if 0 <= move_index < size:
                 distribution[move_index] = child.visits / total_child_visits
->>>>>>> 239a69f5
 
         return distribution
 
@@ -118,20 +111,14 @@
     def simulate(self, node):
         # Make a copy of the board to avoid modifying the original node
         current_state = copy.deepcopy(node.state)
-<<<<<<< HEAD
         # print("Before adjustment:")
         # print(current_state.placing.show_ships())
-=======
->>>>>>> 239a69f5
 
         current_state.placing.adjust_ship_placements(current_state.board)
 
-<<<<<<< HEAD
         # print("After adjustment:")
         # print(current_state.placing.show_ships())
 
-=======
->>>>>>> 239a69f5
         while not self.game_manager.is_terminal(current_state):
             # Select a move randomly for now (or use a strategy)
             best_move = random.choice(self.game_manager.get_legal_moves(current_state))
